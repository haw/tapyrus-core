// Copyright (c) 2009-2010 Satoshi Nakamoto
// Copyright (c) 2009-2018 The Bitcoin Core developers
// Copyright (c) 2019 Chaintope Inc.
// Distributed under the MIT software license, see the accompanying
// file COPYING or http://www.opensource.org/licenses/mit-license.php.

#ifndef BITCOIN_PRIMITIVES_BLOCK_H
#define BITCOIN_PRIMITIVES_BLOCK_H

#include <primitives/transaction.h>
#include <serialize.h>
#include <uint256.h>
#include <key.h>

/** Nodes collect new transactions into a block, hash them into a hash tree,
 * and scan through nonce values to make the block's hash satisfy proof-of-work
 * requirements.  When they solve the proof-of-work, they broadcast the block
 * to everyone and the block is added to the block chain.  The first transaction
 * in the block is a special one that creates a new coin owned by the creator
 * of the block.
 */
class CBlockHeaderWithoutProof
{
public:
    // header
    int32_t nVersion;
    uint256 hashPrevBlock;
    uint256 hashMerkleRoot;
    uint256 hashImMerkleRoot;
    uint32_t nTime;
    std::vector<unsigned char> aggPubkey{CPubKey::COMPRESSED_PUBLIC_KEY_SIZE};

    CBlockHeaderWithoutProof()
    {
        SetNull();
    }
    ADD_SERIALIZE_METHODS;

    template <typename Stream, typename Operation>
    inline void SerializationOp(Stream& s, Operation ser_action) {
        READWRITE(this->nVersion);
        READWRITE(hashPrevBlock);
        READWRITE(hashMerkleRoot);
        READWRITE(hashImMerkleRoot);
        READWRITE(nTime);
        READWRITE(aggPubkey);
    }

    void SetNull()
    {
        nVersion = 0;
        hashPrevBlock.SetNull();
        hashMerkleRoot.SetNull();
        hashImMerkleRoot.SetNull();
        nTime = 0;
        aggPubkey.clear();
    }

    bool IsNull() const
    {
        return (nTime == 0);
    }

    // Return BlockHash for proof of Signed Blocks
    uint256 GetHashForSign() const;

    int64_t GetBlockTime() const
    {
        return (int64_t)nTime;
    }
};

class CBlockHeader : public CBlockHeaderWithoutProof
{
public:
<<<<<<< HEAD
    static constexpr int32_t TAPYRUS_BLOCK_VERSION = 1;
    std::vector<unsigned char>  proof{64};
=======
    std::vector<unsigned char> proof{CPubKey::SCHNORR_SIGNATURE_SIZE};
>>>>>>> c5e62b44

    CBlockHeader():CBlockHeaderWithoutProof(),proof() {}

    ADD_SERIALIZE_METHODS;

    template <typename Stream, typename Operation>
    inline void SerializationOp(Stream& s, Operation ser_action) {
        CBlockHeaderWithoutProof::SerializationOp(s, ser_action);
        READWRITE(proof);
    }

    uint256 GetHash() const;
    std::string ToString() const;
    bool AbsorbBlockProof(const std::vector<unsigned char>& proof);
};

class CBlock : public CBlockHeader
{
public:
    // network and disk
    std::vector<CTransactionRef> vtx;

    // memory only
    mutable bool fChecked;

    CBlock()
    {
        SetNull();
    }

    CBlock(const CBlockHeader &header)
    {
        SetNull();
        *(static_cast<CBlockHeader*>(this)) = header;
    }

    ADD_SERIALIZE_METHODS;

    template <typename Stream, typename Operation>
    inline void SerializationOp(Stream& s, Operation ser_action) {
        READWRITEAS(CBlockHeader, *this);
        READWRITE(vtx);
    }

    void SetNull()
    {
        CBlockHeader::SetNull();
        vtx.clear();
        fChecked = false;
    }

    CBlockHeader GetBlockHeader() const
    {
        CBlockHeader block;
        block.nVersion          = nVersion;
        block.hashPrevBlock     = hashPrevBlock;
        block.hashMerkleRoot    = hashMerkleRoot;
        block.hashImMerkleRoot  = hashImMerkleRoot;
        block.nTime             = nTime;
        block.aggPubkey         = aggPubkey;
        block.proof             = proof;
        return block;
    }

    std::string ToString() const;
};

/** Describes a place in the block chain to another node such that if the
 * other node doesn't have the same branch, it can find a recent common trunk.
 * The further back it is, the further before the fork it may be.
 */
struct CBlockLocator
{
    std::vector<uint256> vHave;

    CBlockLocator() {}

    explicit CBlockLocator(const std::vector<uint256>& vHaveIn) : vHave(vHaveIn) {}

    ADD_SERIALIZE_METHODS;

    template <typename Stream, typename Operation>
    inline void SerializationOp(Stream& s, Operation ser_action) {
        int nVersion = s.GetVersion();
        if (!(s.GetType() & SER_GETHASH))
            READWRITE(nVersion);
        READWRITE(vHave);
    }

    void SetNull()
    {
        vHave.clear();
    }

    bool IsNull() const
    {
        return vHave.empty();
    }
};

#endif // BITCOIN_PRIMITIVES_BLOCK_H<|MERGE_RESOLUTION|>--- conflicted
+++ resolved
@@ -73,12 +73,8 @@
 class CBlockHeader : public CBlockHeaderWithoutProof
 {
 public:
-<<<<<<< HEAD
     static constexpr int32_t TAPYRUS_BLOCK_VERSION = 1;
-    std::vector<unsigned char>  proof{64};
-=======
     std::vector<unsigned char> proof{CPubKey::SCHNORR_SIGNATURE_SIZE};
->>>>>>> c5e62b44
 
     CBlockHeader():CBlockHeaderWithoutProof(),proof() {}
 
