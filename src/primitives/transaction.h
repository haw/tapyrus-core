--- conflicted
+++ resolved
@@ -35,16 +35,11 @@
         READWRITE(n);
     }
 
-<<<<<<< HEAD
-    void SetNull() { hashMalFix.SetNull(); n = (uint32_t) -1; }
-    bool IsNull() const { return (hashMalFix.IsNull() && n == (uint32_t) -1); }
-=======
     /* tapyrus coinbase transactions set only the hash to null.
      * n is set to block height
      */
-    void SetNull() { hash.SetNull(); }
-    bool IsNull() const { return hash.IsNull(); }
->>>>>>> a8498251
+    void SetNull() { hashMalFix.SetNull(); }
+    bool IsNull() const { return hashMalFix.IsNull(); }
 
     friend bool operator<(const COutPoint& a, const COutPoint& b)
     {
