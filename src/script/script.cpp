--- conflicted
+++ resolved
@@ -221,29 +221,13 @@
 bool CScript::IsColoredPayToScriptHash() const
 {
     // <COLOR identifier> OP_COLOR OP_HASH160 <H(redeem script)> OP_EQUAL
-<<<<<<< HEAD
-    if(this->size() == 58) // <COLOR identifier> : TYPE = 1 and 32 PAYLOAD
-        return ((*this)[0] == 0x21 &&
-                (*this)[1] == 0x01 &&
-=======
     if(this->size() == 58) // <COLOR identifier> : TYPE = 1 byte and 32 byte PAYLOAD
         return ((*this)[0] == 0x21 &&
                 ((*this)[1] == 0x01 || (*this)[1] == 0x02 || (*this)[1] == 0x03)&&
->>>>>>> 1683855a
                 (*this)[34] == OP_COLOR &&
                 (*this)[35] == OP_HASH160 &&
                 (*this)[36] == 0x14 &&
                 (*this)[57] == OP_EQUAL);
-<<<<<<< HEAD
-    else if(this->size() == 62) // <COLOR identifier> : TYPE = 2/3 and 36 PAYLOAD
-        return ((*this)[0] == 0x25 &&
-                ((*this)[1] == 0x02 || (*this)[1] == 0x03 )&&
-                (*this)[38] == OP_COLOR &&
-                (*this)[39] == OP_HASH160 &&
-                (*this)[40] == 0x14 &&
-                (*this)[61] == OP_EQUAL);
-=======
->>>>>>> 1683855a
     return false;
 }
 
