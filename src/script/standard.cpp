// Copyright (c) 2009-2010 Satoshi Nakamoto
// Copyright (c) 2009-2018 The Bitcoin Core developers
// Copyright (c) 2019 Chaintope Inc.
// Distributed under the MIT software license, see the accompanying
// file COPYING or http://www.opensource.org/licenses/mit-license.php.

#include <script/standard.h>

#include <crypto/sha256.h>
#include <pubkey.h>
#include <script/script.h>
#include <util.h>
#include <utilstrencodings.h>
#include <coloridentifier.h>


typedef std::vector<unsigned char> valtype;

bool fAcceptDatacarrier = DEFAULT_ACCEPT_DATACARRIER;
unsigned nMaxDatacarrierBytes = MAX_OP_RETURN_RELAY;

CScriptID::CScriptID(const CScript& in) : uint160(Hash160(in.begin(), in.end())) {}

#ifdef DEBUG
WitnessV0ScriptHash::WitnessV0ScriptHash(const CScript& in)
{
    CSHA256().Write(in.data(), in.size()).Finalize(begin());
}
#endif

const char* GetTxnOutputType(txnouttype t)
{
    switch (t)
    {
    case TX_NONSTANDARD: return "nonstandard";
    case TX_PUBKEY: return "pubkey";
    case TX_PUBKEYHASH: return "pubkeyhash";
    case TX_SCRIPTHASH: return "scripthash";
    case TX_MULTISIG: return "multisig";
    case TX_NULL_DATA: return "nulldata";
    case TX_CUSTOM: return "custom";
    case TX_COLOR_PUBKEYHASH: return "coloredpubkeyhash";
    case TX_COLOR_SCRIPTHASH: return "coloredscripthash";
#ifdef DEBUG
    case TX_WITNESS_V0_KEYHASH: return "witness_v0_keyhash";
    case TX_WITNESS_V0_SCRIPTHASH: return "witness_v0_scripthash";
    case TX_WITNESS_UNKNOWN: return "witness_unknown";
#endif
    }
    return nullptr;
}

static bool MatchPayToPubkey(const CScript& script, valtype& pubkey)
{
    if (script.size() == CPubKey::PUBLIC_KEY_SIZE + 2 && script[0] == CPubKey::PUBLIC_KEY_SIZE && script.back() == OP_CHECKSIG) {
        pubkey = valtype(script.begin() + 1, script.begin() + CPubKey::PUBLIC_KEY_SIZE + 1);
        return CPubKey::ValidSize(pubkey);
    }
    if (script.size() == CPubKey::COMPRESSED_PUBLIC_KEY_SIZE + 2 && script[0] == CPubKey::COMPRESSED_PUBLIC_KEY_SIZE && script.back() == OP_CHECKSIG) {
        pubkey = valtype(script.begin() + 1, script.begin() + CPubKey::COMPRESSED_PUBLIC_KEY_SIZE + 1);
        return CPubKey::ValidSize(pubkey);
    }
    return false;
}

static bool MatchPayToPubkeyHash(const CScript& script, valtype& pubkeyhash)
{
    if (script.size() == 25 && script[0] == OP_DUP && script[1] == OP_HASH160 && script[2] == 20 && script[23] == OP_EQUALVERIFY && script[24] == OP_CHECKSIG) {
        pubkeyhash = valtype(script.begin () + 3, script.begin() + 23);
        return true;
    }
    return false;
}

<<<<<<< HEAD
bool MatchColoredPayToPubkeyHash(const CScript& script, std::vector<unsigned char>& pubkeyhash, std::vector<unsigned char>& colorid)
=======
bool MatchColoredPayToPubkeyHash(const CScript& script, valtype& pubkeyhash, valtype& colorid)
>>>>>>> 3289331f
{
    //<COLOR identifier> OP_COLOR OP_DUP OP_HASH160 <H(pubkey)> OP_EQUALVERIFY OP_CHECKSIG
    // <COLOR identifier> : TYPE = 1 and 32 PAYLOAD
    if (script.size() == 60 && script[0] == 0x21 && script[1] == 0x01 && script[34] == OP_COLOR && script[35] == OP_DUP && script[36] == OP_HASH160 && script[37] == 20 && script[58] == OP_EQUALVERIFY && script[59] == OP_CHECKSIG)
    {
        pubkeyhash = valtype(script.begin() + 37, script.begin() + 57);
        colorid = valtype(script.begin() + 1, script.begin() + 34);
        return true;
    }
    // <COLOR identifier> : TYPE = 2/3 and 36 PAYLOAD
    else if (script.size() == 64 && script[0] ==0x25 && (script[1] == 0x02 || script[1] == 0x03) && script[38] == OP_COLOR && script[39] == OP_DUP && script[40] == OP_HASH160 && script[41] == 20 && script[62] == OP_EQUALVERIFY && script[63] == OP_CHECKSIG)
    {
        pubkeyhash = valtype(script.begin() + 41, script.begin() + 61);
        colorid = valtype(script.begin() + 1, script.begin() + 38);
        return true;
    }
    return false;
}

bool MatchCustomColoredScript(const CScript& script, valtype& colorid)
{
    //search for colorid in the script
    // patterns: 0x21<33 byte>OP_COLOR
    // 0x25<37 byte>OP_COLOR
    std::vector<unsigned char> colorId;
    CScript::const_iterator iterColorId1 = std::find(script.begin(), script.end(), 0x21);
    CScript::const_iterator iterColorId2 = std::find(script.begin(), script.end(), 0x25);
    CScript::const_iterator iterOpColor = std::find(script.begin(), script.end(), OP_COLOR);

    if(iterOpColor == script.end())
        return false;

    if(iterColorId1 != script.end() && std::distance(iterColorId1, iterOpColor) == 34)
        colorId.assign(iterColorId1, iterColorId1 + 33);

    else if(iterColorId1 != script.end() && std::distance(iterColorId2, iterOpColor) == 38)
        colorId.assign(iterColorId2, iterColorId2 + 37);

    if(colorId.size())
        return true;
    
    return false;
}

/** Test for "small positive integer" script opcodes - OP_1 through OP_16. */
static constexpr bool IsSmallInteger(opcodetype opcode)
{
    return opcode >= OP_1 && opcode <= OP_16;
}

static bool MatchMultisig(const CScript& script, unsigned int& required, std::vector<valtype>& pubkeys)
{
    opcodetype opcode;
    valtype data;
    CScript::const_iterator it = script.begin();
    if (script.size() < 1 || script.back() != OP_CHECKMULTISIG) return false;

    if (!script.GetOp(it, opcode, data) || !IsSmallInteger(opcode)) return false;
    required = CScript::DecodeOP_N(opcode);
    while (script.GetOp(it, opcode, data) && CPubKey::ValidSize(data)) {
        pubkeys.emplace_back(std::move(data));
    }
    if (!IsSmallInteger(opcode)) return false;
    unsigned int keys = CScript::DecodeOP_N(opcode);
    if (pubkeys.size() != keys || keys < required) return false;
    return (it + 1 == script.end());
}

static bool CheckScriptSyntax(const CScript& script)
{
    std::vector<std::vector<unsigned char> > stack = {{0x00, 0x01},{0x00, 0x01}};

    CScript::const_iterator it = script.begin();
    valtype data;
    opcodetype opcode;
    int nOpCount = 0;

    //some of the opcode checks from EvalScript are performed here on scriptPubkey
    while (it < script.end()) {

        if(!script.GetOp(it, opcode, data))
            return false;

        if (data.size() > MAX_SCRIPT_ELEMENT_SIZE)
            return false;

        if (opcode > OP_16 && ++nOpCount > MAX_OPS_PER_SCRIPT)
            return false;

        if( opcode == OP_CAT ||
            opcode == OP_SUBSTR ||
            opcode == OP_LEFT ||
            opcode == OP_RIGHT ||
            opcode == OP_INVERT ||
            opcode == OP_AND ||
            opcode == OP_OR ||
            opcode == OP_XOR ||
            opcode == OP_2MUL ||
            opcode == OP_2DIV ||
            opcode == OP_MUL ||
            opcode == OP_DIV ||
            opcode == OP_MOD ||
            opcode == OP_LSHIFT ||
            opcode == OP_RSHIFT ||
            opcode == OP_VER ||
            opcode == OP_VERIF ||
            opcode == OP_VERNOTIF ||
            opcode == OP_RESERVED ||
            opcode == OP_RESERVED1 ||
            opcode == OP_RESERVED2 ||
            opcode ==  OP_NOP1 ||
            opcode ==  OP_NOP4 ||
            opcode ==  OP_NOP5 ||
            opcode ==  OP_NOP6 ||
            opcode ==  OP_NOP7 ||
            opcode ==  OP_NOP8 ||
            opcode ==  OP_NOP9 ||
            opcode ==  OP_NOP10)
                return false;
    }
    return true;
}

bool Solver(const CScript& scriptPubKey, txnouttype& typeRet, std::vector<std::vector<unsigned char> >& vSolutionsRet)
{
    vSolutionsRet.clear();

    // Shortcut for pay-to-script-hash, which are more constrained than the other types:
    // it is always OP_HASH160 20 [20 byte hash] OP_EQUAL
    if (scriptPubKey.IsPayToScriptHash())
    {
        typeRet = TX_SCRIPTHASH;
        std::vector<unsigned char> hashBytes(scriptPubKey.begin()+2, scriptPubKey.begin()+22);
        vSolutionsRet.push_back(hashBytes);
        return true;
    }

    if (scriptPubKey.IsColoredPayToScriptHash())
    {
        typeRet = TX_COLOR_SCRIPTHASH;
        std::vector<unsigned char> hashBytes;
        std::vector<unsigned char> colorId;

        TokenTypes type = UintToToken(*(scriptPubKey.begin() + 1));
        if(type == TokenTypes::REISSUABLE)
        {
            hashBytes.assign(scriptPubKey.begin()+36, scriptPubKey.begin()+56);
            colorId.assign(scriptPubKey.begin()+1, scriptPubKey.begin()+34);
        }
        else
        {
            hashBytes.assign(scriptPubKey.begin()+40, scriptPubKey.begin()+60);
            colorId.assign(scriptPubKey.begin()+1, scriptPubKey.begin()+38);
        }
        vSolutionsRet.push_back(hashBytes);
        vSolutionsRet.push_back(colorId);
        return true;
    }

    int witnessversion;
    std::vector<unsigned char> witnessprogram;
    if (scriptPubKey.IsWitnessProgram(witnessversion, witnessprogram)) {
        typeRet = TX_NONSTANDARD;
        return true;
    }

    // Provably prunable, data-carrying output
    //
    // So long as script passes the IsUnspendable() test and all but the first
    // byte passes the IsPushOnly() test we don't care what exactly is in the
    // script.
    if (scriptPubKey.size() >= 1 && scriptPubKey[0] == OP_RETURN && scriptPubKey.IsPushOnly(scriptPubKey.begin()+1)) {
        typeRet = TX_NULL_DATA;
        return true;
    }

    std::vector<unsigned char> data;
    if (MatchPayToPubkey(scriptPubKey, data)) {
        typeRet = TX_PUBKEY;
        vSolutionsRet.push_back(std::move(data));
        return true;
    }

    if (MatchPayToPubkeyHash(scriptPubKey, data)) {
        typeRet = TX_PUBKEYHASH;
        vSolutionsRet.push_back(std::move(data));
        return true;
    }

    std::vector<unsigned char> colorId;
    if (MatchColoredPayToPubkeyHash(scriptPubKey, data, colorId)) {
        typeRet = TX_COLOR_PUBKEYHASH;
        vSolutionsRet.push_back(std::move(data));
        vSolutionsRet.push_back(std::move(colorId));
        return true;
    }

    unsigned int required;
    std::vector<std::vector<unsigned char>> keys;
    if (MatchMultisig(scriptPubKey, required, keys)) {
        typeRet = TX_MULTISIG;
        vSolutionsRet.push_back({static_cast<unsigned char>(required)}); // safe as required is in range 1..16
        vSolutionsRet.insert(vSolutionsRet.end(), keys.begin(), keys.end());
        vSolutionsRet.push_back({static_cast<unsigned char>(keys.size())}); // safe as size is in range 1..16
        return true;
    }

    if (!CheckScriptSyntax(scriptPubKey)) {
        typeRet = TX_NONSTANDARD;
        vSolutionsRet.clear();
        return false;
    }

    vSolutionsRet.clear();
    typeRet = TX_CUSTOM;
    return true;
}

bool ExtractDestination(const CScript& scriptPubKey, CTxDestination& addressRet)
{
    std::vector<valtype> vSolutions;
    txnouttype whichType;
    if (!Solver(scriptPubKey, whichType, vSolutions))
        return false;

    if (whichType == TX_PUBKEY)
    {
        CPubKey pubKey(vSolutions[0]);
        if (!pubKey.IsValid())
            return false;

        addressRet = pubKey.GetID();
        return true;
    }
    else if (whichType == TX_PUBKEYHASH
          || whichType == TX_COLOR_PUBKEYHASH)
    {
        addressRet = CKeyID(uint160(vSolutions[0]));
        return true;
    }
    else if (whichType == TX_SCRIPTHASH
          || whichType == TX_COLOR_SCRIPTHASH)
    {
        addressRet = CScriptID(uint160(vSolutions[0]));
        return true;
    }
#ifdef DEBUG
    else if (whichType == TX_WITNESS_V0_KEYHASH) {
        WitnessV0KeyHash hash;
        std::copy(vSolutions[0].begin(), vSolutions[0].end(), hash.begin());
        addressRet = hash;
        return true;
    } else if (whichType == TX_WITNESS_V0_SCRIPTHASH) {
        WitnessV0ScriptHash hash;
        std::copy(vSolutions[0].begin(), vSolutions[0].end(), hash.begin());
        addressRet = hash;
        return true;
    } else if (whichType == TX_WITNESS_UNKNOWN) {
        WitnessUnknown unk;
        unk.version = vSolutions[0][0];
        std::copy(vSolutions[1].begin(), vSolutions[1].end(), unk.program);
        unk.length = vSolutions[1].size();
        addressRet = unk;
        return true;
    }
#endif
    // Multisig txns have more than one address...
    return false;
}

bool ExtractDestinations(const CScript& scriptPubKey, txnouttype& typeRet, std::vector<CTxDestination>& addressRet, int& nRequiredRet)
{
    addressRet.clear();
    typeRet = TX_NONSTANDARD;
    std::vector<valtype> vSolutions;
    if (!Solver(scriptPubKey, typeRet, vSolutions))
        return false;
    if (typeRet == TX_NULL_DATA){
        // This is data, not addresses
        return false;
    }

    if (typeRet == TX_MULTISIG)
    {
        nRequiredRet = vSolutions.front()[0];
        for (unsigned int i = 1; i < vSolutions.size()-1; i++)
        {
            CPubKey pubKey(vSolutions[i]);
            if (!pubKey.IsValid())
                continue;

            CTxDestination address = pubKey.GetID();
            addressRet.push_back(address);
        }

        if (addressRet.empty())
            return false;
    }
    else
    {
        nRequiredRet = 1;
        CTxDestination address;
        if (!ExtractDestination(scriptPubKey, address))
           return false;
        addressRet.push_back(address);
    }

    return true;
}

namespace
{
class CScriptVisitor : public boost::static_visitor<bool>
{
private:
    CScript *script;
public:
    explicit CScriptVisitor(CScript *scriptin) { script = scriptin; }

    bool operator()(const CNoDestination &dest) const {
        script->clear();
        return false;
    }

    bool operator()(const CKeyID &keyID) const {
        script->clear();
        *script << OP_DUP << OP_HASH160 << ToByteVector(keyID) << OP_EQUALVERIFY << OP_CHECKSIG;
        return true;
    }

    bool operator()(const CScriptID &scriptID) const {
        script->clear();
        *script << OP_HASH160 << ToByteVector(scriptID) << OP_EQUAL;
        return true;
    }
#ifdef DEBUG
    bool operator()(const WitnessV0KeyHash& id) const
    {
        script->clear();
        *script << OP_0 << ToByteVector(id);
        return true;
    }

    bool operator()(const WitnessV0ScriptHash& id) const
    {
        script->clear();
        *script << OP_0 << ToByteVector(id);
        return true;
    }

    bool operator()(const WitnessUnknown& id) const
    {
        script->clear();
        *script << CScript::EncodeOP_N(id.version) << std::vector<unsigned char>(id.program, id.program + id.length);
        return true;
    }
#endif
};
} // namespace

CScript GetScriptForDestination(const CTxDestination& dest)
{
    CScript script;

    boost::apply_visitor(CScriptVisitor(&script), dest);
    return script;
}

CScript GetScriptForRawPubKey(const CPubKey& pubKey)
{
    return CScript() << std::vector<unsigned char>(pubKey.begin(), pubKey.end()) << OP_CHECKSIG;
}

CScript GetScriptForMultisig(int nRequired, const std::vector<CPubKey>& keys)
{
    CScript script;

    script << CScript::EncodeOP_N(nRequired);
    for (const CPubKey& key : keys)
        script << ToByteVector(key);
    script << CScript::EncodeOP_N(keys.size()) << OP_CHECKMULTISIG;
    return script;
}

CScript GetScriptForWitness(const CScript& redeemscript)
{
#ifdef DEBUG
    txnouttype typ;
    std::vector<std::vector<unsigned char> > vSolutions;
    if (Solver(redeemscript, typ, vSolutions)) {
        if (typ == TX_PUBKEY) {
            return GetScriptForDestination(WitnessV0KeyHash(Hash160(vSolutions[0].begin(), vSolutions[0].end())));
        } else if (typ == TX_PUBKEYHASH) {
            return GetScriptForDestination(WitnessV0KeyHash(vSolutions[0]));
        }
    }
    return GetScriptForDestination(WitnessV0ScriptHash(redeemscript));
#else
    return CScript();
#endif
}

bool IsValidDestination(const CTxDestination& dest) {
    return dest.which() != 0;
}

ColorIdentifier GetColorIdFromScriptPubKey(const CScript& scriptPubKey) {
    std::vector<unsigned char> data;
    std::vector<unsigned char> colorId;
    ColorIdentifier defaultColorId({TokenTypes::NONE});

    if(MatchColoredPayToPubkeyHash(scriptPubKey, data, colorId)) {
        ColorIdentifier p2pkhColorId(colorId);
        p2pkhColorId.type = UintToToken(*(scriptPubKey.begin()+1));
        return p2pkhColorId;
    } else if(scriptPubKey.IsColoredPayToScriptHash()) {
        if(scriptPubKey.size() == 58) {
          colorId = valtype(scriptPubKey.begin() + 1, scriptPubKey.begin() + 34);
        } else {
          colorId = valtype(scriptPubKey.begin() + 1, scriptPubKey.begin() + 38);
        }
        ColorIdentifier p2shColorId(colorId);
        p2shColorId.type = UintToToken(*(scriptPubKey.begin()+1));
        return p2shColorId;
    }
    return defaultColorId;
}<|MERGE_RESOLUTION|>--- conflicted
+++ resolved
@@ -72,11 +72,7 @@
     return false;
 }
 
-<<<<<<< HEAD
-bool MatchColoredPayToPubkeyHash(const CScript& script, std::vector<unsigned char>& pubkeyhash, std::vector<unsigned char>& colorid)
-=======
 bool MatchColoredPayToPubkeyHash(const CScript& script, valtype& pubkeyhash, valtype& colorid)
->>>>>>> 3289331f
 {
     //<COLOR identifier> OP_COLOR OP_DUP OP_HASH160 <H(pubkey)> OP_EQUALVERIFY OP_CHECKSIG
     // <COLOR identifier> : TYPE = 1 and 32 PAYLOAD
