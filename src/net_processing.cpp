// Copyright (c) 2009-2010 Satoshi Nakamoto
// Copyright (c) 2009-2018 The Bitcoin Core developers
// Distributed under the MIT software license, see the accompanying
// file COPYING or http://www.opensource.org/licenses/mit-license.php.

#include <net_processing.h>

#include <addrman.h>
#include <arith_uint256.h>
#include <blockencodings.h>
#include <chainparams.h>
#include <consensus/validation.h>
#include <hash.h>
#include <validation.h>
#include <merkleblock.h>
#include <netmessagemaker.h>
#include <netbase.h>
#include <policy/fees.h>
#include <policy/policy.h>
#include <primitives/block.h>
#include <primitives/transaction.h>
#include <random.h>
#include <reverse_iterator.h>
#include <scheduler.h>
#include <tinyformat.h>
#include <txmempool.h>
#include <ui_interface.h>
#include <util.h>
#include <utilmoneystr.h>
#include <utilstrencodings.h>

#include <memory>

#if defined(NDEBUG)
# error "Bitcoin cannot be compiled without assertions."
#endif

/** Expiration time for orphan transactions in seconds */
static constexpr int64_t ORPHAN_TX_EXPIRE_TIME = 20 * 60;
/** Minimum time between orphan transactions expire time checks in seconds */
static constexpr int64_t ORPHAN_TX_EXPIRE_INTERVAL = 5 * 60;
/** Headers download timeout expressed in microseconds
 *  Timeout = base + per_header * (expected number of headers) */
static constexpr int64_t HEADERS_DOWNLOAD_TIMEOUT_BASE = 15 * 60 * 1000000; // 15 minutes
static constexpr int64_t HEADERS_DOWNLOAD_TIMEOUT_PER_HEADER = 1000; // 1ms/header
/** Protect at least this many outbound peers from disconnection due to slow/
 * behind headers chain.
 */
static constexpr int32_t MAX_OUTBOUND_PEERS_TO_PROTECT_FROM_DISCONNECT = 4;
/** Timeout for (unprotected) outbound peers to sync to our height, in seconds */
static constexpr int64_t CHAIN_SYNC_TIMEOUT = 20 * 60; // 20 minutes
/** How frequently to check for stale tips, in seconds */
static constexpr int64_t STALE_CHECK_INTERVAL = 10 * 60; // 10 minutes
/** Time for regard tip as stale without update */
static constexpr int64_t STALE_TIP_TIME = 20 * 60; // 20 minutes
/** Time for node can fetch directly from peer */
static constexpr int64_t CAN_DIRECT_FETCH_TIME = 200 * 60; // 200 minutes
/** How frequently to check for extra outbound peers and disconnect, in seconds */
static constexpr int64_t EXTRA_PEER_CHECK_INTERVAL = 45;
/** Minimum time an outbound-peer-eviction candidate must be connected for, in order to evict, in seconds */
static constexpr int64_t MINIMUM_CONNECT_TIME = 30;
/** SHA256("main address relay")[0:8] */
static constexpr uint64_t RANDOMIZER_ID_ADDRESS_RELAY = 0x3cac0035b5866b90ULL;
/// Age after which a stale block will no longer be served if requested as
/// protection against fingerprinting. Set to one month, denominated in seconds.
static constexpr int STALE_RELAY_AGE_LIMIT = 30 * 24 * 60 * 60;
/// Age after which a block is considered historical for purposes of rate
/// limiting block relay. Set to one week, denominated in seconds.
static constexpr int HISTORICAL_BLOCK_AGE = 7 * 24 * 60 * 60;

struct COrphanTx {
    // When modifying, adapt the copy of this definition in tests/DoS_tests.
    CTransactionRef tx;
    NodeId fromPeer;
    int64_t nTimeExpire;
};
static CCriticalSection g_cs_orphans;
std::map<uint256, COrphanTx> mapOrphanTransactions GUARDED_BY(g_cs_orphans);

void EraseOrphansFor(NodeId peer);

/** Increase a node's misbehavior score. */
void Misbehaving(NodeId nodeid, int howmuch, const std::string& message="") EXCLUSIVE_LOCKS_REQUIRED(cs_main);

/** Average delay between local address broadcasts in seconds. */
static constexpr unsigned int AVG_LOCAL_ADDRESS_BROADCAST_INTERVAL = 24 * 60 * 60;
/** Average delay between peer address broadcasts in seconds. */
static const unsigned int AVG_ADDRESS_BROADCAST_INTERVAL = 30;
/** Average delay between trickled inventory transmissions in seconds.
 *  Blocks and whitelisted receivers bypass this, outbound peers get half this delay. */
static const unsigned int INVENTORY_BROADCAST_INTERVAL = 5;
/** Maximum number of inventory items to send per transmission.
 *  Limits the impact of low-fee transaction floods. */
static constexpr unsigned int INVENTORY_BROADCAST_MAX = 7 * INVENTORY_BROADCAST_INTERVAL;
/** Average delay between feefilter broadcasts in seconds. */
static constexpr unsigned int AVG_FEEFILTER_BROADCAST_INTERVAL = 10 * 60;
/** Maximum feefilter broadcast delay after significant change. */
static constexpr unsigned int MAX_FEEFILTER_CHANGE_DELAY = 5 * 60;

// Internal stuff
namespace {
    /** Number of nodes with fSyncStarted. */
    int nSyncStarted GUARDED_BY(cs_main) = 0;

    /**
     * Sources of received blocks, saved to be able to send them reject
     * messages or ban them when processing happens afterwards.
     * Set mapBlockSource[hash].second to false if the node should not be
     * punished if the block is invalid.
     */
    std::map<uint256, std::pair<NodeId, bool>> mapBlockSource GUARDED_BY(cs_main);

    /**
     * Filter for transactions that were recently rejected by
     * AcceptToMemoryPool. These are not rerequested until the chain tip
     * changes, at which point the entire filter is reset.
     *
     * Without this filter we'd be re-requesting txs from each of our peers,
     * increasing bandwidth consumption considerably. For instance, with 100
     * peers, half of which relay a tx we don't accept, that might be a 50x
     * bandwidth increase. A flooding attacker attempting to roll-over the
     * filter using minimum-sized, 60byte, transactions might manage to send
     * 1000/sec if we have fast peers, so we pick 120,000 to give our peers a
     * two minute window to send invs to us.
     *
     * Decreasing the false positive rate is fairly cheap, so we pick one in a
     * million to make it highly unlikely for users to have issues with this
     * filter.
     *
     * Memory used: 1.3 MB
     */
    std::unique_ptr<CRollingBloomFilter> recentRejects GUARDED_BY(cs_main);
    uint256 hashRecentRejectsChainTip GUARDED_BY(cs_main);

    /** Blocks that are in flight, and that are in the queue to be downloaded. */
    struct QueuedBlock {
        uint256 hash;
        const CBlockIndex* pindex;                               //!< Optional.
        bool fValidatedHeaders;                                  //!< Whether this block has validated headers at the time of request.
        std::unique_ptr<PartiallyDownloadedBlock> partialBlock;  //!< Optional, used for CMPCTBLOCK downloads
    };
    std::map<uint256, std::pair<NodeId, std::list<QueuedBlock>::iterator> > mapBlocksInFlight GUARDED_BY(cs_main);

    /** Stack of nodes which we have set to announce using compact blocks */
    std::list<NodeId> lNodesAnnouncingHeaderAndIDs GUARDED_BY(cs_main);

    /** Number of preferable block download peers. */
    int nPreferredDownload GUARDED_BY(cs_main) = 0;

    /** Number of peers from which we're downloading blocks. */
    int nPeersWithValidatedDownloads GUARDED_BY(cs_main) = 0;

    /** Number of outbound peers with m_chain_sync.m_protect. */
    int g_outbound_peers_with_protect_from_disconnect GUARDED_BY(cs_main) = 0;

    /** When our tip was last updated. */
    std::atomic<int64_t> g_last_tip_update(0);

    /** Relay map */
    typedef std::map<uint256, CTransactionRef> MapRelay;
    MapRelay mapRelay GUARDED_BY(cs_main);
    /** Expiration-time ordered list of (expire time, relay map entry) pairs. */
    std::deque<std::pair<int64_t, MapRelay::iterator>> vRelayExpiration GUARDED_BY(cs_main);

    std::atomic<int64_t> nTimeBestReceived(0); // Used only to inform the wallet of when we last received a block

    struct IteratorComparator
    {
        template<typename I>
        bool operator()(const I& a, const I& b) const
        {
            return &(*a) < &(*b);
        }
    };
    std::map<COutPoint, std::set<std::map<uint256, COrphanTx>::iterator, IteratorComparator>> mapOrphanTransactionsByPrev GUARDED_BY(g_cs_orphans);

    static size_t vExtraTxnForCompactIt GUARDED_BY(g_cs_orphans) = 0;
    static std::vector<std::pair<uint256, CTransactionRef>> vExtraTxnForCompact GUARDED_BY(g_cs_orphans);
} // namespace

namespace {
struct CBlockReject {
    unsigned char chRejectCode;
    std::string strRejectReason;
    uint256 hashBlock;
};

/**
 * Maintain validation-specific state about nodes, protected by cs_main, instead
 * by CNode's own locks. This simplifies asynchronous operation, where
 * processing of incoming data is done after the ProcessMessage call returns,
 * and we're no longer holding the node's locks.
 */
struct CNodeState {
    //! The peer's address
    const CService address;
    //! Whether we have a fully established connection.
    bool fCurrentlyConnected;
    //! Accumulated misbehaviour score for this peer.
    int nMisbehavior;
    //! Whether this peer should be disconnected and banned (unless whitelisted).
    bool fShouldBan;
    //! String name of this peer (debugging/logging purposes).
    const std::string name;
    //! List of asynchronously-determined block rejections to notify this peer about.
    std::vector<CBlockReject> rejects;
    //! The best known block we know this peer has announced.
    const CBlockIndex *pindexBestKnownBlock;
    //! The hash of the last unknown block this peer has announced.
    uint256 hashLastUnknownBlock;
    //! The last full block we both have.
    const CBlockIndex *pindexLastCommonBlock;
    //! The best header we have sent our peer.
    const CBlockIndex *pindexBestHeaderSent;
    //! Length of current-streak of unconnecting headers announcements
    int nUnconnectingHeaders;
    //! Whether we've started headers synchronization with this peer.
    bool fSyncStarted;
    //! When to potentially disconnect peer for stalling headers download
    int64_t nHeadersSyncTimeout;
    //! Since when we're stalling block download progress (in microseconds), or 0.
    int64_t nStallingSince;
    std::list<QueuedBlock> vBlocksInFlight;
    //! When the first entry in vBlocksInFlight started downloading. Don't care when vBlocksInFlight is empty.
    int64_t nDownloadingSince;
    int nBlocksInFlight;
    int nBlocksInFlightValidHeaders;
    //! Whether we consider this a preferred download peer.
    bool fPreferredDownload;
    //! Whether this peer wants invs or headers (when possible) for block announcements.
    bool fPreferHeaders;
    //! Whether this peer wants invs or cmpctblocks (when possible) for block announcements.
    bool fPreferHeaderAndIDs;
    /**
      * Whether this peer will send us cmpctblocks if we request them.
      * This is not used to gate request logic, as we really only care about fSupportsDesiredCmpctVersion,
      * but is used as a flag to "lock in" the version of compact blocks we send.
      */
    bool fProvidesHeaderAndIDs;
    /**
     * If we've announced NODE_WITNESS to this peer: whether the peer sends witnesses in cmpctblocks/blocktxns,
     * otherwise: whether this peer sends non-witnesses in cmpctblocks/blocktxns.
     */
    bool fSupportsDesiredCmpctVersion;

    /** State used to enforce CHAIN_SYNC_TIMEOUT
      * Only in effect for outbound, non-manual connections, with
      * m_protect == false
      * Algorithm: if a peer's best known block has less work than our tip,
      * set a timeout CHAIN_SYNC_TIMEOUT seconds in the future:
      *   - If at timeout their best known block now has more work than our tip
      *     when the timeout was set, then either reset the timeout or clear it
      *     (after comparing against our current tip's work)
      *   - If at timeout their best known block still has less work than our
      *     tip did when the timeout was set, then send a getheaders message,
      *     and set a shorter timeout, HEADERS_RESPONSE_TIME seconds in future.
      *     If their best known block is still behind when that new timeout is
      *     reached, disconnect.
      */
    struct ChainSyncTimeoutState {
        //! A timeout used for checking whether our peer has sufficiently synced
        int64_t m_timeout;
        //! A header with the work we require on our peer's chain
        const CBlockIndex * m_work_header;
        //! After timeout is reached, set to true after sending getheaders
        bool m_sent_getheaders;
        //! Whether this peer is protected from disconnection due to a bad/slow chain
        bool m_protect;
    };

    ChainSyncTimeoutState m_chain_sync;

    //! Time of last new block announcement
    int64_t m_last_block_announcement;

    CNodeState(CAddress addrIn, std::string addrNameIn) : address(addrIn), name(addrNameIn) {
        fCurrentlyConnected = false;
        nMisbehavior = 0;
        fShouldBan = false;
        pindexBestKnownBlock = nullptr;
        hashLastUnknownBlock.SetNull();
        pindexLastCommonBlock = nullptr;
        pindexBestHeaderSent = nullptr;
        nUnconnectingHeaders = 0;
        fSyncStarted = false;
        nHeadersSyncTimeout = 0;
        nStallingSince = 0;
        nDownloadingSince = 0;
        nBlocksInFlight = 0;
        nBlocksInFlightValidHeaders = 0;
        fPreferredDownload = false;
        fPreferHeaders = false;
        fPreferHeaderAndIDs = false;
        fProvidesHeaderAndIDs = false;
        fSupportsDesiredCmpctVersion = false;
        m_chain_sync = { 0, nullptr, false, false };
        m_last_block_announcement = 0;
    }
};

/** Map maintaining per-node state. */
static std::map<NodeId, CNodeState> mapNodeState GUARDED_BY(cs_main);

static CNodeState *State(NodeId pnode) EXCLUSIVE_LOCKS_REQUIRED(cs_main) {
    std::map<NodeId, CNodeState>::iterator it = mapNodeState.find(pnode);
    if (it == mapNodeState.end())
        return nullptr;
    return &it->second;
}

static void UpdatePreferredDownload(CNode* node, CNodeState* state) EXCLUSIVE_LOCKS_REQUIRED(cs_main)
{
    nPreferredDownload -= state->fPreferredDownload;

    // Whether this node should be marked as a preferred download node.
    state->fPreferredDownload = (!node->fInbound || node->fWhitelisted) && !node->fOneShot && !node->fClient;

    nPreferredDownload += state->fPreferredDownload;
}

static void PushNodeVersion(CNode *pnode, CConnman* connman, int64_t nTime)
{
    ServiceFlags nLocalNodeServices = pnode->GetLocalServices();
    uint64_t nonce = pnode->GetLocalNonce();
    int nNodeStartingHeight = pnode->GetMyStartingHeight();
    NodeId nodeid = pnode->GetId();
    CAddress addr = pnode->addr;

    CAddress addrYou = (addr.IsRoutable() && !IsProxy(addr) ? addr : CAddress(CService(), addr.nServices));
    CAddress addrMe = CAddress(CService(), nLocalNodeServices);

    connman->PushMessage(pnode, CNetMsgMaker(INIT_PROTO_VERSION).Make(NetMsgType::VERSION, PROTOCOL_VERSION, (uint64_t)nLocalNodeServices, nTime, addrYou, addrMe,
            nonce, strSubVersion, nNodeStartingHeight, ::fRelayTxes));

    if (fLogIPs) {
        LogPrint(BCLog::NET, "send version message: version %d, blocks=%d, us=%s, them=%s, peer=%d\n", PROTOCOL_VERSION, nNodeStartingHeight, addrMe.ToString(), addrYou.ToString(), nodeid);
    } else {
        LogPrint(BCLog::NET, "send version message: version %d, blocks=%d, us=%s, peer=%d\n", PROTOCOL_VERSION, nNodeStartingHeight, addrMe.ToString(), nodeid);
    }
}

// Returns a bool indicating whether we requested this block.
// Also used if a block was /not/ received and timed out or started with another peer
static bool MarkBlockAsReceived(const uint256& hash) EXCLUSIVE_LOCKS_REQUIRED(cs_main) {
    std::map<uint256, std::pair<NodeId, std::list<QueuedBlock>::iterator> >::iterator itInFlight = mapBlocksInFlight.find(hash);
    if (itInFlight != mapBlocksInFlight.end()) {
        CNodeState *state = State(itInFlight->second.first);
        assert(state != nullptr);
        state->nBlocksInFlightValidHeaders -= itInFlight->second.second->fValidatedHeaders;
        if (state->nBlocksInFlightValidHeaders == 0 && itInFlight->second.second->fValidatedHeaders) {
            // Last validated block on the queue was received.
            nPeersWithValidatedDownloads--;
        }
        if (state->vBlocksInFlight.begin() == itInFlight->second.second) {
            // First block on the queue was received, update the start download time for the next one
            state->nDownloadingSince = std::max(state->nDownloadingSince, GetTimeMicros());
        }
        state->vBlocksInFlight.erase(itInFlight->second.second);
        state->nBlocksInFlight--;
        state->nStallingSince = 0;
        mapBlocksInFlight.erase(itInFlight);
        return true;
    }
    return false;
}

// returns false, still setting pit, if the block was already in flight from the same peer
// pit will only be valid as long as the same cs_main lock is being held
static bool MarkBlockAsInFlight(NodeId nodeid, const uint256& hash, const CBlockIndex* pindex = nullptr, std::list<QueuedBlock>::iterator** pit = nullptr) EXCLUSIVE_LOCKS_REQUIRED(cs_main) {
    CNodeState *state = State(nodeid);
    assert(state != nullptr);

    // Short-circuit most stuff in case it is from the same node
    std::map<uint256, std::pair<NodeId, std::list<QueuedBlock>::iterator> >::iterator itInFlight = mapBlocksInFlight.find(hash);
    if (itInFlight != mapBlocksInFlight.end() && itInFlight->second.first == nodeid) {
        if (pit) {
            *pit = &itInFlight->second.second;
        }
        return false;
    }

    // Make sure it's not listed somewhere already.
    MarkBlockAsReceived(hash);

    std::list<QueuedBlock>::iterator it = state->vBlocksInFlight.insert(state->vBlocksInFlight.end(),
            {hash, pindex, pindex != nullptr, std::unique_ptr<PartiallyDownloadedBlock>(pit ? new PartiallyDownloadedBlock(&mempool) : nullptr)});
    state->nBlocksInFlight++;
    state->nBlocksInFlightValidHeaders += it->fValidatedHeaders;
    if (state->nBlocksInFlight == 1) {
        // We're starting a block download (batch) from this peer.
        state->nDownloadingSince = GetTimeMicros();
    }
    if (state->nBlocksInFlightValidHeaders == 1 && pindex != nullptr) {
        nPeersWithValidatedDownloads++;
    }
    itInFlight = mapBlocksInFlight.insert(std::make_pair(hash, std::make_pair(nodeid, it))).first;
    if (pit)
        *pit = &itInFlight->second.second;
    return true;
}

/** Check whether the last unknown block a peer advertised is not yet known. */
static void ProcessBlockAvailability(NodeId nodeid) EXCLUSIVE_LOCKS_REQUIRED(cs_main) {
    CNodeState *state = State(nodeid);
    assert(state != nullptr);

    if (!state->hashLastUnknownBlock.IsNull()) {
        const CBlockIndex* pindex = LookupBlockIndex(state->hashLastUnknownBlock);
        if (pindex && pindex->nHeight > 0) {
            if (state->pindexBestKnownBlock == nullptr || pindex->nHeight >= state->pindexBestKnownBlock->nHeight) {
                state->pindexBestKnownBlock = pindex;
            }
            state->hashLastUnknownBlock.SetNull();
        }
    }
}

/** Update tracking information about which blocks a peer is assumed to have. */
static void UpdateBlockAvailability(NodeId nodeid, const uint256 &hash) EXCLUSIVE_LOCKS_REQUIRED(cs_main) {
    CNodeState *state = State(nodeid);
    assert(state != nullptr);

    ProcessBlockAvailability(nodeid);

    const CBlockIndex* pindex = LookupBlockIndex(hash);
    if (pindex && pindex->nHeight > 0) {
        // An actually better block was announced.
        if (state->pindexBestKnownBlock == nullptr || pindex->nHeight >= state->pindexBestKnownBlock->nHeight) {
            state->pindexBestKnownBlock = pindex;
        }
    } else {
        // An unknown block was announced; just assume that the latest one is the best one.
        state->hashLastUnknownBlock = hash;
    }
}

/**
 * When a peer sends us a valid block, instruct it to announce blocks to us
 * using CMPCTBLOCK if possible by adding its nodeid to the end of
 * lNodesAnnouncingHeaderAndIDs, and keeping that list under a certain size by
 * removing the first element if necessary.
 */
static void MaybeSetPeerAsAnnouncingHeaderAndIDs(NodeId nodeid, CConnman* connman)
{
    AssertLockHeld(cs_main);
    CNodeState* nodestate = State(nodeid);
    if (!nodestate || !nodestate->fSupportsDesiredCmpctVersion) {
        // Never ask from peers who can't provide witnesses.
        return;
    }
    if (nodestate->fProvidesHeaderAndIDs) {
        for (std::list<NodeId>::iterator it = lNodesAnnouncingHeaderAndIDs.begin(); it != lNodesAnnouncingHeaderAndIDs.end(); it++) {
            if (*it == nodeid) {
                lNodesAnnouncingHeaderAndIDs.erase(it);
                lNodesAnnouncingHeaderAndIDs.push_back(nodeid);
                return;
            }
        }
        connman->ForNode(nodeid, [connman](CNode* pfrom){
            AssertLockHeld(cs_main);
            uint64_t nCMPCTBLOCKVersion = 1;
            if (lNodesAnnouncingHeaderAndIDs.size() >= 3) {
                // As per BIP152, we only get 3 of our peers to announce
                // blocks using compact encodings.
                connman->ForNode(lNodesAnnouncingHeaderAndIDs.front(), [connman, nCMPCTBLOCKVersion](CNode* pnodeStop){
                    AssertLockHeld(cs_main);
                    connman->PushMessage(pnodeStop, CNetMsgMaker(pnodeStop->GetSendVersion()).Make(NetMsgType::SENDCMPCT, /*fAnnounceUsingCMPCTBLOCK=*/false, nCMPCTBLOCKVersion));
                    return true;
                });
                lNodesAnnouncingHeaderAndIDs.pop_front();
            }
            connman->PushMessage(pfrom, CNetMsgMaker(pfrom->GetSendVersion()).Make(NetMsgType::SENDCMPCT, /*fAnnounceUsingCMPCTBLOCK=*/true, nCMPCTBLOCKVersion));
            lNodesAnnouncingHeaderAndIDs.push_back(pfrom->GetId());
            return true;
        });
    }
}

static bool TipMayBeStale(const Consensus::Params &consensusParams) EXCLUSIVE_LOCKS_REQUIRED(cs_main)
{
    AssertLockHeld(cs_main);
    if (g_last_tip_update == 0) {
        g_last_tip_update = GetTime();
    }
    return g_last_tip_update < GetTime() - STALE_TIP_TIME && mapBlocksInFlight.empty();
}

static bool CanDirectFetch(const Consensus::Params &consensusParams) EXCLUSIVE_LOCKS_REQUIRED(cs_main)
{
    return chainActive.Tip()->GetBlockTime() > GetAdjustedTime() - CAN_DIRECT_FETCH_TIME;
}

static bool PeerHasHeader(CNodeState *state, const CBlockIndex *pindex) EXCLUSIVE_LOCKS_REQUIRED(cs_main)
{
    if (state->pindexBestKnownBlock && pindex == state->pindexBestKnownBlock->GetAncestor(pindex->nHeight))
        return true;
    if (state->pindexBestHeaderSent && pindex == state->pindexBestHeaderSent->GetAncestor(pindex->nHeight))
        return true;
    return false;
}

/** Update pindexLastCommonBlock and add not-in-flight missing successors to vBlocks, until it has
 *  at most count entries. */
static void FindNextBlocksToDownload(NodeId nodeid, unsigned int count, std::vector<const CBlockIndex*>& vBlocks, NodeId& nodeStaller, const Consensus::Params& consensusParams) EXCLUSIVE_LOCKS_REQUIRED(cs_main)
{
    if (count == 0)
        return;

    vBlocks.reserve(vBlocks.size() + count);
    CNodeState *state = State(nodeid);
    assert(state != nullptr);

    // Make sure pindexBestKnownBlock is up to date, we'll need it.
    ProcessBlockAvailability(nodeid);

    if (state->pindexBestKnownBlock == nullptr || state->pindexBestKnownBlock->nHeight < chainActive.Tip()->nHeight) {
        // This peer has nothing interesting.
        return;
    }

    if (state->pindexLastCommonBlock == nullptr) {
        // Bootstrap quickly by guessing a parent of our best tip is the forking point.
        // Guessing wrong in either direction is not a problem.
        state->pindexLastCommonBlock = chainActive[std::min(state->pindexBestKnownBlock->nHeight, chainActive.Height())];
    }

    // If the peer reorganized, our previous pindexLastCommonBlock may not be an ancestor
    // of its current tip anymore. Go back enough to fix that.
    state->pindexLastCommonBlock = LastCommonAncestor(state->pindexLastCommonBlock, state->pindexBestKnownBlock);
    if (state->pindexLastCommonBlock == state->pindexBestKnownBlock)
        return;

    std::vector<const CBlockIndex*> vToFetch;
    const CBlockIndex *pindexWalk = state->pindexLastCommonBlock;
    // Never fetch further than the best block we know the peer has, or more than BLOCK_DOWNLOAD_WINDOW + 1 beyond the last
    // linked block we have in common with this peer. The +1 is so we can detect stalling, namely if we would be able to
    // download that next block if the window were 1 larger.
    int nWindowEnd = state->pindexLastCommonBlock->nHeight + BLOCK_DOWNLOAD_WINDOW;
    int nMaxHeight = std::min<int>(state->pindexBestKnownBlock->nHeight, nWindowEnd + 1);
    NodeId waitingfor = -1;
    while (pindexWalk->nHeight < nMaxHeight) {
        // Read up to 128 (or more, if more blocks than that are needed) successors of pindexWalk (towards
        // pindexBestKnownBlock) into vToFetch. We fetch 128, because CBlockIndex::GetAncestor may be as expensive
        // as iterating over ~100 CBlockIndex* entries anyway.
        int nToFetch = std::min(nMaxHeight - pindexWalk->nHeight, std::max<int>(count - vBlocks.size(), 128));
        vToFetch.resize(nToFetch);
        pindexWalk = state->pindexBestKnownBlock->GetAncestor(pindexWalk->nHeight + nToFetch);
        vToFetch[nToFetch - 1] = pindexWalk;
        for (unsigned int i = nToFetch - 1; i > 0; i--) {
            vToFetch[i - 1] = vToFetch[i]->pprev;
        }

        // Iterate over those blocks in vToFetch (in forward direction), adding the ones that
        // are not yet downloaded and not in flight to vBlocks. In the meantime, update
        // pindexLastCommonBlock as long as all ancestors are already downloaded, or if it's
        // already part of our chain (and therefore don't need it even if pruned).
        for (const CBlockIndex* pindex : vToFetch) {
            if (!pindex->IsValid(BLOCK_VALID_TREE)) {
                // We consider the chain that this peer is on invalid.
                return;
            }
            if (pindex->nStatus & BLOCK_HAVE_DATA || chainActive.Contains(pindex)) {
                if (pindex->nChainTx)
                    state->pindexLastCommonBlock = pindex;
            } else if (mapBlocksInFlight.count(pindex->GetBlockHash()) == 0) {
                // The block is not already downloaded, and not yet in flight.
                if (pindex->nHeight > nWindowEnd) {
                    // We reached the end of the window.
                    if (vBlocks.size() == 0 && waitingfor != nodeid) {
                        // We aren't able to fetch anything, but we would be if the download window was one larger.
                        nodeStaller = waitingfor;
                    }
                    return;
                }
                vBlocks.push_back(pindex);
                if (vBlocks.size() == count) {
                    return;
                }
            } else if (waitingfor == -1) {
                // This is the first already-in-flight block.
                waitingfor = mapBlocksInFlight[pindex->GetBlockHash()].first;
            }
        }
    }
}

} // namespace

// This function is used for testing the stale tip eviction logic, see
// denialofservice_tests.cpp
void UpdateLastBlockAnnounceTime(NodeId node, int64_t time_in_seconds)
{
    LOCK(cs_main);
    CNodeState *state = State(node);
    if (state) state->m_last_block_announcement = time_in_seconds;
}

// Returns true for outbound peers, excluding manual connections, feelers, and
// one-shots
static bool IsOutboundDisconnectionCandidate(const CNode *node)
{
    return !(node->fInbound || node->m_manual_connection || node->fFeeler || node->fOneShot);
}

void PeerLogicValidation::InitializeNode(CNode *pnode) {
    CAddress addr = pnode->addr;
    std::string addrName = pnode->GetAddrName();
    NodeId nodeid = pnode->GetId();
    {
        LOCK(cs_main);
        mapNodeState.emplace_hint(mapNodeState.end(), std::piecewise_construct, std::forward_as_tuple(nodeid), std::forward_as_tuple(addr, std::move(addrName)));
    }
    if(!pnode->fInbound)
        PushNodeVersion(pnode, connman, GetTime());
}

void PeerLogicValidation::FinalizeNode(NodeId nodeid, bool& fUpdateConnectionTime) {
    fUpdateConnectionTime = false;
    LOCK(cs_main);
    CNodeState *state = State(nodeid);
    assert(state != nullptr);

    if (state->fSyncStarted)
        nSyncStarted--;

    if (state->nMisbehavior == 0 && state->fCurrentlyConnected) {
        fUpdateConnectionTime = true;
    }

    for (const QueuedBlock& entry : state->vBlocksInFlight) {
        mapBlocksInFlight.erase(entry.hash);
    }
    EraseOrphansFor(nodeid);
    nPreferredDownload -= state->fPreferredDownload;
    nPeersWithValidatedDownloads -= (state->nBlocksInFlightValidHeaders != 0);
    assert(nPeersWithValidatedDownloads >= 0);
    g_outbound_peers_with_protect_from_disconnect -= state->m_chain_sync.m_protect;
    assert(g_outbound_peers_with_protect_from_disconnect >= 0);

    mapNodeState.erase(nodeid);

    if (mapNodeState.empty()) {
        // Do a consistency check after the last peer is removed.
        assert(mapBlocksInFlight.empty());
        assert(nPreferredDownload == 0);
        assert(nPeersWithValidatedDownloads == 0);
        assert(g_outbound_peers_with_protect_from_disconnect == 0);
    }
    LogPrint(BCLog::NET, "Cleared nodestate for peer=%d\n", nodeid);
}

bool GetNodeStateStats(NodeId nodeid, CNodeStateStats &stats) {
    LOCK(cs_main);
    CNodeState *state = State(nodeid);
    if (state == nullptr)
        return false;
    stats.nMisbehavior = state->nMisbehavior;
    stats.nSyncHeight = state->pindexBestKnownBlock ? state->pindexBestKnownBlock->nHeight : -1;
    stats.nCommonHeight = state->pindexLastCommonBlock ? state->pindexLastCommonBlock->nHeight : -1;
    for (const QueuedBlock& queue : state->vBlocksInFlight) {
        if (queue.pindex)
            stats.vHeightInFlight.push_back(queue.pindex->nHeight);
    }
    return true;
}

//////////////////////////////////////////////////////////////////////////////
//
// mapOrphanTransactions
//

static void AddToCompactExtraTransactions(const CTransactionRef& tx) EXCLUSIVE_LOCKS_REQUIRED(g_cs_orphans)
{
    size_t max_extra_txn = gArgs.GetArg("-blockreconstructionextratxn", DEFAULT_BLOCK_RECONSTRUCTION_EXTRA_TXN);
    if (max_extra_txn <= 0)
        return;
    if (!vExtraTxnForCompact.size())
        vExtraTxnForCompact.resize(max_extra_txn);
    vExtraTxnForCompact[vExtraTxnForCompactIt] = std::make_pair(tx->GetHashMalFix(), tx);
    vExtraTxnForCompactIt = (vExtraTxnForCompactIt + 1) % max_extra_txn;
}

bool AddOrphanTx(const CTransactionRef& tx, NodeId peer) EXCLUSIVE_LOCKS_REQUIRED(g_cs_orphans)
{
    const uint256& hash = tx->GetHashMalFix();
    if (mapOrphanTransactions.count(hash))
        return false;

    // Ignore big transactions, to avoid a
    // send-big-orphans memory exhaustion attack. If a peer has a legitimate
    // large transaction with a missing parent then we assume
    // it will rebroadcast it later, after the parent transaction(s)
    // have been mined or received.
    // 100 orphans, each of which is at most 100,000 bytes big is
    // at most 10 megabytes of orphans and somewhat more byprev index (in the worst case):
    unsigned int sz = GetTransactionWeight(*tx);
    if (sz > MAX_STANDARD_TX_WEIGHT)
    {
        LogPrint(BCLog::MEMPOOL, "ignoring large orphan tx (size: %u, hash: %s)\n", sz, hash.ToString());
        return false;
    }

    auto ret = mapOrphanTransactions.emplace(hash, COrphanTx{tx, peer, GetTime() + ORPHAN_TX_EXPIRE_TIME});
    assert(ret.second);
    for (const CTxIn& txin : tx->vin) {
        mapOrphanTransactionsByPrev[txin.prevout].insert(ret.first);
    }

    AddToCompactExtraTransactions(tx);

    LogPrint(BCLog::MEMPOOL, "stored orphan tx %s (mapsz %u outsz %u)\n", hash.ToString(),
             mapOrphanTransactions.size(), mapOrphanTransactionsByPrev.size());
    return true;
}

int static EraseOrphanTx(uint256 hash) EXCLUSIVE_LOCKS_REQUIRED(g_cs_orphans)
{
    std::map<uint256, COrphanTx>::iterator it = mapOrphanTransactions.find(hash);
    if (it == mapOrphanTransactions.end())
        return 0;
    for (const CTxIn& txin : it->second.tx->vin)
    {
        auto itPrev = mapOrphanTransactionsByPrev.find(txin.prevout);
        if (itPrev == mapOrphanTransactionsByPrev.end())
            continue;
        itPrev->second.erase(it);
        if (itPrev->second.empty())
            mapOrphanTransactionsByPrev.erase(itPrev);
    }
    mapOrphanTransactions.erase(it);
    return 1;
}

void EraseOrphansFor(NodeId peer)
{
    LOCK(g_cs_orphans);
    int nErased = 0;
    std::map<uint256, COrphanTx>::iterator iter = mapOrphanTransactions.begin();
    while (iter != mapOrphanTransactions.end())
    {
        std::map<uint256, COrphanTx>::iterator maybeErase = iter++; // increment to avoid iterator becoming invalid
        if (maybeErase->second.fromPeer == peer)
        {
            nErased += EraseOrphanTx(maybeErase->second.tx->GetHashMalFix());
        }
    }
    if (nErased > 0) LogPrint(BCLog::MEMPOOL, "Erased %d orphan tx from peer=%d\n", nErased, peer);
}


unsigned int LimitOrphanTxSize(unsigned int nMaxOrphans)
{
    LOCK(g_cs_orphans);

    unsigned int nEvicted = 0;
    static int64_t nNextSweep;
    int64_t nNow = GetTime();
    if (nNextSweep <= nNow) {
        // Sweep out expired orphan pool entries:
        int nErased = 0;
        int64_t nMinExpTime = nNow + ORPHAN_TX_EXPIRE_TIME - ORPHAN_TX_EXPIRE_INTERVAL;
        std::map<uint256, COrphanTx>::iterator iter = mapOrphanTransactions.begin();
        while (iter != mapOrphanTransactions.end())
        {
            std::map<uint256, COrphanTx>::iterator maybeErase = iter++;
            if (maybeErase->second.nTimeExpire <= nNow) {
                nErased += EraseOrphanTx(maybeErase->second.tx->GetHashMalFix());
            } else {
                nMinExpTime = std::min(maybeErase->second.nTimeExpire, nMinExpTime);
            }
        }
        // Sweep again 5 minutes after the next entry that expires in order to batch the linear scan.
        nNextSweep = nMinExpTime + ORPHAN_TX_EXPIRE_INTERVAL;
        if (nErased > 0) LogPrint(BCLog::MEMPOOL, "Erased %d orphan tx due to expiration\n", nErased);
    }
    while (mapOrphanTransactions.size() > nMaxOrphans)
    {
        // Evict a random orphan:
        uint256 randomhash = GetRandHash();
        std::map<uint256, COrphanTx>::iterator it = mapOrphanTransactions.lower_bound(randomhash);
        if (it == mapOrphanTransactions.end())
            it = mapOrphanTransactions.begin();
        EraseOrphanTx(it->first);
        ++nEvicted;
    }
    return nEvicted;
}

/**
 * Mark a misbehaving peer to be banned depending upon the value of `-banscore`.
 */
void Misbehaving(NodeId pnode, int howmuch, const std::string& message) EXCLUSIVE_LOCKS_REQUIRED(cs_main)
{
    if (howmuch == 0)
        return;

    CNodeState *state = State(pnode);
    if (state == nullptr)
        return;

    state->nMisbehavior += howmuch;
    int banscore = gArgs.GetArg("-banscore", DEFAULT_BANSCORE_THRESHOLD);
    std::string message_prefixed = message.empty() ? "" : (": " + message);
    if (state->nMisbehavior >= banscore && state->nMisbehavior - howmuch < banscore)
    {
        LogPrint(BCLog::NET, "%s: %s peer=%d (%d -> %d) BAN THRESHOLD EXCEEDED%s\n", __func__, state->name, pnode, state->nMisbehavior-howmuch, state->nMisbehavior, message_prefixed);
        state->fShouldBan = true;
    } else
        LogPrint(BCLog::NET, "%s: %s peer=%d (%d -> %d)%s\n", __func__, state->name, pnode, state->nMisbehavior-howmuch, state->nMisbehavior, message_prefixed);
}








//////////////////////////////////////////////////////////////////////////////
//
// blockchain -> download logic notification
//

// To prevent fingerprinting attacks, only send blocks/headers outside of the
// active chain if they are no more than a month older (both in time, and in
// best equivalent proof of work) than the best header chain we know about and
// we fully-validated them at some point.
static bool BlockRequestAllowed(const CBlockIndex* pindex, const Consensus::Params& consensusParams)
{
    AssertLockHeld(cs_main);
    if (chainActive.Contains(pindex)) return true;
    return pindex->IsValid(BLOCK_VALID_SCRIPTS) && (pindexBestHeader != nullptr) &&
        (pindexBestHeader->GetBlockTime() - pindex->GetBlockTime() < STALE_RELAY_AGE_LIMIT);
}

PeerLogicValidation::PeerLogicValidation(CConnman* connmanIn, CScheduler &scheduler, bool enable_bip61)
    : connman(connmanIn), m_stale_tip_check_time(0), m_enable_bip61(enable_bip61) {

    // Initialize global variables that cannot be constructed at startup.
    recentRejects.reset(new CRollingBloomFilter(120000, 0.000001));

    const Consensus::Params& consensusParams = Params().GetConsensus();
    // Stale tip checking and peer eviction are on two different timers, but we
    // don't want them to get out of sync due to drift in the scheduler, so we
    // combine them in one function and schedule at the quicker (peer-eviction)
    // timer.
    static_assert(EXTRA_PEER_CHECK_INTERVAL < STALE_CHECK_INTERVAL, "peer eviction timer should be less than stale tip check timer");
    scheduler.scheduleEvery(std::bind(&PeerLogicValidation::CheckForStaleTipAndEvictPeers, this, consensusParams), EXTRA_PEER_CHECK_INTERVAL * 1000);
}

/**
 * Evict orphan txn pool entries (EraseOrphanTx) based on a newly connected
 * block. Also save the time of the last tip update.
 */
void PeerLogicValidation::BlockConnected(const std::shared_ptr<const CBlock>& pblock, const CBlockIndex* pindex, const std::vector<CTransactionRef>& vtxConflicted) {
    LOCK(g_cs_orphans);

    std::vector<uint256> vOrphanErase;

    for (const CTransactionRef& ptx : pblock->vtx) {
        const CTransaction& tx = *ptx;

        // Which orphan pool entries must we evict?
        for (const auto& txin : tx.vin) {
            auto itByPrev = mapOrphanTransactionsByPrev.find(txin.prevout);
            if (itByPrev == mapOrphanTransactionsByPrev.end()) continue;
            for (auto mi = itByPrev->second.begin(); mi != itByPrev->second.end(); ++mi) {
                const CTransaction& orphanTx = *(*mi)->second.tx;
                const uint256& orphanHash = orphanTx.GetHashMalFix();
                vOrphanErase.push_back(orphanHash);
            }
        }
    }

    // Erase orphan transactions included or precluded by this block
    if (vOrphanErase.size()) {
        int nErased = 0;
        for (uint256 &orphanHash : vOrphanErase) {
            nErased += EraseOrphanTx(orphanHash);
        }
        LogPrint(BCLog::MEMPOOL, "Erased %d orphan tx included or conflicted by block\n", nErased);
    }

    g_last_tip_update = GetTime();
}

// All of the following cache a recent block, and are protected by cs_most_recent_block
static CCriticalSection cs_most_recent_block;
static std::shared_ptr<const CBlock> most_recent_block GUARDED_BY(cs_most_recent_block);
static std::shared_ptr<const CBlockHeaderAndShortTxIDs> most_recent_compact_block GUARDED_BY(cs_most_recent_block);
static uint256 most_recent_block_hash GUARDED_BY(cs_most_recent_block);
static bool fWitnessesPresentInMostRecentCompactBlock GUARDED_BY(cs_most_recent_block);

/**
 * Maintain state about the best-seen block and fast-announce a compact block
 * to compatible peers.
 */
void PeerLogicValidation::NewValidBlock(const CBlockIndex *pindex, const std::shared_ptr<const CBlock> &pblock) {
    std::shared_ptr<const CBlockHeaderAndShortTxIDs> pcmpctblock = std::make_shared<const CBlockHeaderAndShortTxIDs> (*pblock);
    const CNetMsgMaker msgMaker(PROTOCOL_VERSION);

    LOCK(cs_main);

    static int nHighestFastAnnounce = 0;
    if (pindex->nHeight <= nHighestFastAnnounce)
        return;
    nHighestFastAnnounce = pindex->nHeight;

    bool fWitnessEnabled = IsWitnessEnabled(pindex->pprev, Params().GetConsensus());
    uint256 hashBlock(pblock->GetHash());

    {
        LOCK(cs_most_recent_block);
        most_recent_block_hash = hashBlock;
        most_recent_block = pblock;
        most_recent_compact_block = pcmpctblock;
        fWitnessesPresentInMostRecentCompactBlock = fWitnessEnabled;
    }

    connman->ForEachNode([this, &pcmpctblock, pindex, &msgMaker, fWitnessEnabled, &hashBlock](CNode* pnode) {
        AssertLockHeld(cs_main);

        // TODO: Avoid the repeated-serialization here
        if (pnode->fDisconnect)
            return;
        ProcessBlockAvailability(pnode->GetId());
        CNodeState &state = *State(pnode->GetId());
        // If the peer has, or we announced to them the previous block already,
        // but we don't think they have this one, go ahead and announce it
        if (state.fPreferHeaderAndIDs && !fWitnessEnabled &&
                !PeerHasHeader(&state, pindex) && PeerHasHeader(&state, pindex->pprev)) {

            LogPrint(BCLog::NET, "%s sending header-and-ids %s to peer=%d\n", "PeerLogicValidation::NewValidBlock",
                    hashBlock.ToString(), pnode->GetId());
            connman->PushMessage(pnode, msgMaker.Make(NetMsgType::CMPCTBLOCK, *pcmpctblock));
            state.pindexBestHeaderSent = pindex;
        }
    });
}

/**
 * Update our best height and announce any block hashes which weren't previously
 * in chainActive to our peers.
 */
void PeerLogicValidation::UpdatedBlockTip(const CBlockIndex *pindexNew, const CBlockIndex *pindexFork, bool fInitialDownload) {
    const int nNewHeight = pindexNew->nHeight;
    connman->SetBestHeight(nNewHeight);

    SetServiceFlagsIBDCache(!fInitialDownload);
    if (!fInitialDownload) {
        // Find the hashes of all blocks that weren't previously in the best chain.
        std::vector<uint256> vHashes;
        const CBlockIndex *pindexToAnnounce = pindexNew;
        while (pindexToAnnounce != pindexFork) {
            vHashes.push_back(pindexToAnnounce->GetBlockHash());
            pindexToAnnounce = pindexToAnnounce->pprev;
            if (vHashes.size() == MAX_BLOCKS_TO_ANNOUNCE) {
                // Limit announcements in case of a huge reorganization.
                // Rely on the peer's synchronization mechanism in that case.
                break;
            }
        }
        // Relay inventory, but don't relay old inventory during initial block download.
        connman->ForEachNode([nNewHeight, &vHashes](CNode* pnode) {
            if (nNewHeight > (pnode->nStartingHeight != -1 ? pnode->nStartingHeight - 2000 : 0)) {
                for (const uint256& hash : reverse_iterate(vHashes)) {
                    pnode->PushBlockHash(hash);
                }
            }
        });
        connman->WakeMessageHandler();
    }

    nTimeBestReceived = GetTime();
}

/**
 * Handle invalid block rejection and consequent peer banning, maintain which
 * peers announce compact blocks.
 */
void PeerLogicValidation::BlockChecked(const CBlock& block, const CValidationState& state) {
    LOCK(cs_main);

    const uint256 hash(block.GetHash());
    std::map<uint256, std::pair<NodeId, bool>>::iterator it = mapBlockSource.find(hash);

    int nDoS = 0;
    if (state.IsInvalid(nDoS)) {
        // Don't send reject message with code 0 or an internal reject code.
        if (it != mapBlockSource.end() && State(it->second.first) && state.GetRejectCode() > 0 && state.GetRejectCode() < REJECT_INTERNAL) {
            CBlockReject reject = {(unsigned char)state.GetRejectCode(), state.GetRejectReason().substr(0, MAX_REJECT_MESSAGE_LENGTH), hash};
            State(it->second.first)->rejects.push_back(reject);
            if (nDoS > 0 && it->second.second)
                Misbehaving(it->second.first, nDoS);
        }
    }
    // Check that:
    // 1. The block is valid
    // 2. We're not in initial block download
    // 3. This is currently the best block we're aware of. We haven't updated
    //    the tip yet so we have no way to check this directly here. Instead we
    //    just check that there are currently no other blocks in flight.
    else if (state.IsValid() &&
             !IsInitialBlockDownload() &&
             mapBlocksInFlight.count(hash) == mapBlocksInFlight.size()) {
        if (it != mapBlockSource.end()) {
            MaybeSetPeerAsAnnouncingHeaderAndIDs(it->second.first, connman);
        }
    }
    if (it != mapBlockSource.end())
        mapBlockSource.erase(it);
}

//////////////////////////////////////////////////////////////////////////////
//
// Messages
//


bool static AlreadyHave(const CInv& inv) EXCLUSIVE_LOCKS_REQUIRED(cs_main)
{
    switch (inv.type)
    {
    case MSG_TX:
    case MSG_WITNESS_TX:
        {
            assert(recentRejects);
            if (chainActive.Tip()->GetBlockHash() != hashRecentRejectsChainTip)
            {
                // If the chain tip has changed previously rejected transactions
                // might be now valid, e.g. due to a nLockTime'd tx becoming valid,
                // or a double-spend. Reset the rejects filter and give those
                // txs a second chance.
                hashRecentRejectsChainTip = chainActive.Tip()->GetBlockHash();
                recentRejects->reset();
            }

            {
                LOCK(g_cs_orphans);
                if (mapOrphanTransactions.count(inv.hash)) return true;
            }

            return recentRejects->contains(inv.hash) ||
                   mempool.exists(inv.hash) ||
                   pcoinsTip->HaveCoinInCache(COutPoint(inv.hash, 0)) || // Best effort: only try output 0 and 1
                   pcoinsTip->HaveCoinInCache(COutPoint(inv.hash, 1));
        }
    case MSG_BLOCK:
    case MSG_WITNESS_BLOCK:
        return LookupBlockIndex(inv.hash) != nullptr;
    }
    // Don't know what it is, just say we already got one
    return true;
}

static void RelayTransaction(const CTransaction& tx, CConnman* connman)
{
    CInv inv(MSG_TX, tx.GetHashMalFix());
    connman->ForEachNode([&inv](CNode* pnode)
    {
        pnode->PushInventory(inv);
    });
}

static void RelayAddress(const CAddress& addr, bool fReachable, CConnman* connman)
{
    unsigned int nRelayNodes = fReachable ? 2 : 1; // limited relaying of addresses outside our network(s)

    // Relay to a limited number of other nodes
    // Use deterministic randomness to send to the same nodes for 24 hours
    // at a time so the addrKnowns of the chosen nodes prevent repeats
    uint64_t hashAddr = addr.GetHash();
    const CSipHasher hasher = connman->GetDeterministicRandomizer(RANDOMIZER_ID_ADDRESS_RELAY).Write(hashAddr << 32).Write((GetTime() + hashAddr) / (24*60*60));
    FastRandomContext insecure_rand;

    std::array<std::pair<uint64_t, CNode*>,2> best{{{0, nullptr}, {0, nullptr}}};
    assert(nRelayNodes <= best.size());

    auto sortfunc = [&best, &hasher, nRelayNodes](CNode* pnode) {
        uint64_t hashKey = CSipHasher(hasher).Write(pnode->GetId()).Finalize();
        for (unsigned int i = 0; i < nRelayNodes; i++) {
                if (hashKey > best[i].first) {
                    std::copy(best.begin() + i, best.begin() + nRelayNodes - 1, best.begin() + i + 1);
                    best[i] = std::make_pair(hashKey, pnode);
                    break;
                }
        }
    };

    auto pushfunc = [&addr, &best, nRelayNodes, &insecure_rand] {
        for (unsigned int i = 0; i < nRelayNodes && best[i].first != 0; i++) {
            best[i].second->PushAddress(addr, insecure_rand);
        }
    };

    connman->ForEachNodeThen(std::move(sortfunc), std::move(pushfunc));
}

void static ProcessGetBlockData(CNode* pfrom, const CChainParams& chainparams, const CInv& inv, CConnman* connman)
{
    bool send = false;
    std::shared_ptr<const CBlock> a_recent_block;
    std::shared_ptr<const CBlockHeaderAndShortTxIDs> a_recent_compact_block;
    bool fWitnessesPresentInARecentCompactBlock;
    const Consensus::Params& consensusParams = chainparams.GetConsensus();
    {
        LOCK(cs_most_recent_block);
        a_recent_block = most_recent_block;
        a_recent_compact_block = most_recent_compact_block;
        fWitnessesPresentInARecentCompactBlock = fWitnessesPresentInMostRecentCompactBlock;
    }

    bool need_activate_chain = false;
    {
        LOCK(cs_main);
        const CBlockIndex* pindex = LookupBlockIndex(inv.hash);
        if (pindex) {
            if (pindex->nChainTx && !pindex->IsValid(BLOCK_VALID_SCRIPTS) &&
                    pindex->IsValid(BLOCK_VALID_TREE)) {
                // If we have the block and all of its parents, but have not yet validated it,
                // we might be in the middle of connecting it (ie in the unlock of cs_main
                // before ActivateBestChain but after AcceptBlock).
                // In this case, we need to run ActivateBestChain prior to checking the relay
                // conditions below.
                need_activate_chain = true;
            }
        }
    } // release cs_main before calling ActivateBestChain
    if (need_activate_chain) {
        CValidationState state;
        if (!ActivateBestChain(state, Params(), a_recent_block)) {
            LogPrint(BCLog::NET, "failed to activate chain (%s)\n", FormatStateMessage(state));
        }
    }

    LOCK(cs_main);
    const CBlockIndex* pindex = LookupBlockIndex(inv.hash);
    if (pindex) {
        send = BlockRequestAllowed(pindex, consensusParams);
        if (!send) {
            LogPrint(BCLog::NET, "%s: ignoring request from peer=%i for old block that isn't in the main chain\n", __func__, pfrom->GetId());
        }
    }
    const CNetMsgMaker msgMaker(pfrom->GetSendVersion());
    // disconnect node in case we have reached the outbound limit for serving historical blocks
    // never disconnect whitelisted nodes
    if (send && connman->OutboundTargetReached(true) && ( ((pindexBestHeader != nullptr) && (pindexBestHeader->GetBlockTime() - pindex->GetBlockTime() > HISTORICAL_BLOCK_AGE)) || inv.type == MSG_FILTERED_BLOCK) && !pfrom->fWhitelisted)
    {
        LogPrint(BCLog::NET, "historical block serving limit reached, disconnect peer=%d\n", pfrom->GetId());

        //disconnect node
        pfrom->fDisconnect = true;
        send = false;
    }
    // Avoid leaking prune-height by never sending blocks below the NODE_NETWORK_LIMITED threshold
    if (send && !pfrom->fWhitelisted && (
            (((pfrom->GetLocalServices() & NODE_NETWORK_LIMITED) == NODE_NETWORK_LIMITED) && ((pfrom->GetLocalServices() & NODE_NETWORK) != NODE_NETWORK) && (chainActive.Tip()->nHeight - pindex->nHeight > (int)NODE_NETWORK_LIMITED_MIN_BLOCKS + 2 /* add two blocks buffer extension for possible races */) )
       )) {
        LogPrint(BCLog::NET, "Ignore block request below NODE_NETWORK_LIMITED threshold from peer=%d\n", pfrom->GetId());

        //disconnect node and prevent it from stalling (would otherwise wait for the missing block)
        pfrom->fDisconnect = true;
        send = false;
    }
    // Pruned nodes may have deleted the block, so check whether
    // it's available before trying to send.
    if (send && (pindex->nStatus & BLOCK_HAVE_DATA))
    {
        std::shared_ptr<const CBlock> pblock;
        if (a_recent_block && a_recent_block->GetHash() == pindex->GetBlockHash()) {
            pblock = a_recent_block;
        } else if (inv.type == MSG_WITNESS_BLOCK) {
            // Fast-path: in this case it is possible to serve the block directly from disk,
            // as the network format matches the format on disk
            std::vector<uint8_t> block_data;
            if (!ReadRawBlockFromDisk(block_data, pindex, chainparams.MessageStart())) {
                assert(!"cannot load block from disk");
            }
            connman->PushMessage(pfrom, msgMaker.Make(NetMsgType::BLOCK, MakeSpan(block_data)));
            // Don't set pblock as we've sent the block
        } else {
            // Send block from disk
            std::shared_ptr<CBlock> pblockRead = std::make_shared<CBlock>();
            if (!ReadBlockFromDisk(*pblockRead, pindex, consensusParams))
                assert(!"cannot load block from disk");
            pblock = pblockRead;
        }
        if (pblock) {
            if (inv.type == MSG_BLOCK)
                connman->PushMessage(pfrom, msgMaker.Make(SERIALIZE_TRANSACTION_NO_WITNESS, NetMsgType::BLOCK, *pblock));
            else if (inv.type == MSG_WITNESS_BLOCK)
                connman->PushMessage(pfrom, msgMaker.Make(NetMsgType::BLOCK, *pblock));
            else if (inv.type == MSG_FILTERED_BLOCK)
            {
                bool sendMerkleBlock = false;
                CMerkleBlock merkleBlock;
                {
                    LOCK(pfrom->cs_filter);
                    if (pfrom->pfilter) {
                        sendMerkleBlock = true;
                        merkleBlock = CMerkleBlock(*pblock, *pfrom->pfilter);
                    }
                }
                if (sendMerkleBlock) {
                    connman->PushMessage(pfrom, msgMaker.Make(NetMsgType::MERKLEBLOCK, merkleBlock));
                    // CMerkleBlock just contains hashes, so also push any transactions in the block the client did not see
                    // This avoids hurting performance by pointlessly requiring a round-trip
                    // Note that there is currently no way for a node to request any single transactions we didn't send here -
                    // they must either disconnect and retry or request the full block.
                    // Thus, the protocol spec specified allows for us to provide duplicate txn here,
                    // however we MUST always provide at least what the remote peer needs
                    typedef std::pair<unsigned int, uint256> PairType;
                    for (PairType& pair : merkleBlock.vMatchedTxn)
                        connman->PushMessage(pfrom, msgMaker.Make(SERIALIZE_TRANSACTION_NO_WITNESS, NetMsgType::TX, *pblock->vtx[pair.first]));
                }
                // else
                    // no response
            }
            else if (inv.type == MSG_CMPCT_BLOCK)
            {
                // If a peer is asking for old blocks, we're almost guaranteed
                // they won't have a useful mempool to match against a compact block,
                // and we don't feel like constructing the object for them, so
                // instead we respond with the full, non-compact block.
                int nSendFlags = SERIALIZE_TRANSACTION_NO_WITNESS;
                if (CanDirectFetch(consensusParams) && pindex->nHeight >= chainActive.Height() - MAX_CMPCTBLOCK_DEPTH) {
                    if ((!fWitnessesPresentInARecentCompactBlock) && a_recent_compact_block && a_recent_compact_block->header.GetHash() == pindex->GetBlockHash()) {
                        connman->PushMessage(pfrom, msgMaker.Make(nSendFlags, NetMsgType::CMPCTBLOCK, *a_recent_compact_block));
                    } else {
                        CBlockHeaderAndShortTxIDs cmpctblock(*pblock);
                        connman->PushMessage(pfrom, msgMaker.Make(nSendFlags, NetMsgType::CMPCTBLOCK, cmpctblock));
                    }
                } else {
                    connman->PushMessage(pfrom, msgMaker.Make(nSendFlags, NetMsgType::BLOCK, *pblock));
                }
            }
        }

        // Trigger the peer node to send a getblocks request for the next batch of inventory
        if (inv.hash == pfrom->hashContinue)
        {
            // Bypass PushInventory, this must send even if redundant,
            // and we want it right after the last block so they don't
            // wait for other stuff first.
            std::vector<CInv> vInv;
            vInv.push_back(CInv(MSG_BLOCK, chainActive.Tip()->GetBlockHash()));
            connman->PushMessage(pfrom, msgMaker.Make(NetMsgType::INV, vInv));
            pfrom->hashContinue.SetNull();
        }
    }
}

void static ProcessGetData(CNode* pfrom, const CChainParams& chainparams, CConnman* connman, const std::atomic<bool>& interruptMsgProc)
{
    AssertLockNotHeld(cs_main);

    std::deque<CInv>::iterator it = pfrom->vRecvGetData.begin();
    std::vector<CInv> vNotFound;
    const CNetMsgMaker msgMaker(pfrom->GetSendVersion());
    {
        LOCK(cs_main);

        while (it != pfrom->vRecvGetData.end() && (it->type == MSG_TX || it->type == MSG_WITNESS_TX)) {
            if (interruptMsgProc)
                return;
            // Don't bother if send buffer is too full to respond anyway
            if (pfrom->fPauseSend)
                break;

            const CInv &inv = *it;
            it++;

            // Send stream from relay memory
            bool push = false;
            auto mi = mapRelay.find(inv.hash);
            int nSendFlags = (inv.type == MSG_TX ? SERIALIZE_TRANSACTION_NO_WITNESS : 0);
            if (mi != mapRelay.end()) {
                connman->PushMessage(pfrom, msgMaker.Make(nSendFlags, NetMsgType::TX, *mi->second));
                push = true;
            } else if (pfrom->timeLastMempoolReq) {
                auto txinfo = mempool.info(inv.hash);
                // To protect privacy, do not answer getdata using the mempool when
                // that TX couldn't have been INVed in reply to a MEMPOOL request.
                if (txinfo.tx && txinfo.nTime <= pfrom->timeLastMempoolReq) {
                    connman->PushMessage(pfrom, msgMaker.Make(nSendFlags, NetMsgType::TX, *txinfo.tx));
                    push = true;
                }
            }
            if (!push) {
                vNotFound.push_back(inv);
            }
        }
    } // release cs_main

    if (it != pfrom->vRecvGetData.end() && !pfrom->fPauseSend) {
        const CInv &inv = *it;
        if (inv.type == MSG_BLOCK || inv.type == MSG_FILTERED_BLOCK || inv.type == MSG_CMPCT_BLOCK || inv.type == MSG_WITNESS_BLOCK) {
            it++;
            ProcessGetBlockData(pfrom, chainparams, inv, connman);
        }
    }

    pfrom->vRecvGetData.erase(pfrom->vRecvGetData.begin(), it);

    if (!vNotFound.empty()) {
        // Let the peer know that we didn't find what it asked for, so it doesn't
        // have to wait around forever. Currently only SPV clients actually care
        // about this message: it's needed when they are recursively walking the
        // dependencies of relevant unconfirmed transactions. SPV clients want to
        // do that because they want to know about (and store and rebroadcast and
        // risk analyze) the dependencies of transactions relevant to them, without
        // having to download the entire memory pool.
        connman->PushMessage(pfrom, msgMaker.Make(NetMsgType::NOTFOUND, vNotFound));
    }
}

inline void static SendBlockTransactions(const CBlock& block, const BlockTransactionsRequest& req, CNode* pfrom, CConnman* connman) {
    BlockTransactions resp(req);
    for (size_t i = 0; i < req.indexes.size(); i++) {
        if (req.indexes[i] >= block.vtx.size()) {
            LOCK(cs_main);
            Misbehaving(pfrom->GetId(), 100, strprintf("Peer %d sent us a getblocktxn with out-of-bounds tx indices", pfrom->GetId()));
            return;
        }
        resp.txn[i] = block.vtx[req.indexes[i]];
    }
    LOCK(cs_main);
    const CNetMsgMaker msgMaker(pfrom->GetSendVersion());
    int nSendFlags = SERIALIZE_TRANSACTION_NO_WITNESS;
    connman->PushMessage(pfrom, msgMaker.Make(nSendFlags, NetMsgType::BLOCKTXN, resp));
}

bool static ProcessHeadersMessage(CNode *pfrom, CConnman *connman, const std::vector<CBlockHeader>& headers, const CChainParams& chainparams, bool punish_duplicate_invalid)
{
    const CNetMsgMaker msgMaker(pfrom->GetSendVersion());
    size_t nCount = headers.size();

    if (nCount == 0) {
        // Nothing interesting. Stop asking this peers for more headers.
        return true;
    }

    bool received_new_header = false;
    const CBlockIndex *pindexLast = nullptr;
    {
        LOCK(cs_main);
        CNodeState *nodestate = State(pfrom->GetId());

        // If this looks like it could be a block announcement (nCount <
        // MAX_BLOCKS_TO_ANNOUNCE), use special logic for handling headers that
        // don't connect:
        // - Send a getheaders message in response to try to connect the chain.
        // - The peer can send up to MAX_UNCONNECTING_HEADERS in a row that
        //   don't connect before giving DoS points
        // - Once a headers message is received that is valid and does connect,
        //   nUnconnectingHeaders gets reset back to 0.
        if (!LookupBlockIndex(headers[0].hashPrevBlock) && nCount < MAX_BLOCKS_TO_ANNOUNCE) {
            nodestate->nUnconnectingHeaders++;
            connman->PushMessage(pfrom, msgMaker.Make(NetMsgType::GETHEADERS, chainActive.GetLocator(pindexBestHeader), uint256()));
            LogPrint(BCLog::NET, "received header %s: missing prev block %s, sending getheaders (%d) to end (peer=%d, nUnconnectingHeaders=%d)\n",
                    headers[0].GetHash().ToString(),
                    headers[0].hashPrevBlock.ToString(),
                    pindexBestHeader->nHeight,
                    pfrom->GetId(), nodestate->nUnconnectingHeaders);
            // Set hashLastUnknownBlock for this peer, so that if we
            // eventually get the headers - even from a different peer -
            // we can use this peer to download.
            UpdateBlockAvailability(pfrom->GetId(), headers.back().GetHash());

            if (nodestate->nUnconnectingHeaders % MAX_UNCONNECTING_HEADERS == 0) {
                Misbehaving(pfrom->GetId(), 20);
            }
            return true;
        }

        uint256 hashLastBlock;
        for (const CBlockHeader& header : headers) {
            if (!hashLastBlock.IsNull() && header.hashPrevBlock != hashLastBlock) {
                Misbehaving(pfrom->GetId(), 20, "non-continuous headers sequence");
                return false;
            }
            hashLastBlock = header.GetHash();
        }

        // If we don't have the last header, then they'll have given us
        // something new (if these headers are valid).
        if (!LookupBlockIndex(hashLastBlock)) {
            received_new_header = true;
        }
    }

    CValidationState state;
    CBlockHeader first_invalid_header;
    if (!ProcessNewBlockHeaders(headers, state, chainparams, &pindexLast, &first_invalid_header)) {
        int nDoS;
        if (state.IsInvalid(nDoS)) {
            LOCK(cs_main);
            if (nDoS > 0) {
                Misbehaving(pfrom->GetId(), nDoS, "invalid header received");
            } else {
                LogPrint(BCLog::NET, "peer=%d: invalid header received\n", pfrom->GetId());
            }
            if (punish_duplicate_invalid && LookupBlockIndex(first_invalid_header.GetHash())) {
                // Goal: don't allow outbound peers to use up our outbound
                // connection slots if they are on incompatible chains.
                //
                // We ask the caller to set punish_invalid appropriately based
                // on the peer and the method of header delivery (compact
                // blocks are allowed to be invalid in some circumstances,
                // under BIP 152).
                // Here, we try to detect the narrow situation that we have a
                // valid block header (ie it was valid at the time the header
                // was received, and hence stored in mapBlockIndex) but know the
                // block is invalid, and that a peer has announced that same
                // block as being on its active chain.
                // Disconnect the peer in such a situation.
                //
                // Note: if the header that is invalid was not accepted to our
                // mapBlockIndex at all, that may also be grounds for
                // disconnecting the peer, as the chain they are on is likely
                // to be incompatible. However, there is a circumstance where
                // that does not hold: if the header's timestamp is more than
                // 2 hours ahead of our current time. In that case, the header
                // may become valid in the future, and we don't want to
                // disconnect a peer merely for serving us one too-far-ahead
                // block header, to prevent an attacker from splitting the
                // network by mining a block right at the 2 hour boundary.
                //
                // TODO: update the DoS logic (or, rather, rewrite the
                // DoS-interface between validation and net_processing) so that
                // the interface is cleaner, and so that we disconnect on all the
                // reasons that a peer's headers chain is incompatible
                // with ours (eg block->nVersion softforks, MTP violations,
                // etc), and not just the duplicate-invalid case.
                pfrom->fDisconnect = true;
            }
            return false;
        }
    }

    {
        LOCK(cs_main);
        CNodeState *nodestate = State(pfrom->GetId());
        if (nodestate->nUnconnectingHeaders > 0) {
            LogPrint(BCLog::NET, "peer=%d: resetting nUnconnectingHeaders (%d -> 0)\n", pfrom->GetId(), nodestate->nUnconnectingHeaders);
        }
        nodestate->nUnconnectingHeaders = 0;

        assert(pindexLast);
        UpdateBlockAvailability(pfrom->GetId(), pindexLast->GetBlockHash());

        // From here, pindexBestKnownBlock should be guaranteed to be non-null,
        // because it is set in UpdateBlockAvailability. Some nullptr checks
        // are still present, however, as belt-and-suspenders.

        if (received_new_header && pindexLast->nHeight > chainActive.Tip()->nHeight) {
            nodestate->m_last_block_announcement = GetTime();
        }

        if (nCount == MAX_HEADERS_RESULTS) {
            // Headers message had its maximum size; the peer may have more headers.
            // TODO: optimize: if pindexLast is an ancestor of chainActive.Tip or pindexBestHeader, continue
            // from there instead.
            LogPrint(BCLog::NET, "more getheaders (%d) to end to peer=%d (startheight:%d)\n", pindexLast->nHeight, pfrom->GetId(), pfrom->nStartingHeight);
            connman->PushMessage(pfrom, msgMaker.Make(NetMsgType::GETHEADERS, chainActive.GetLocator(pindexLast), uint256()));
        }

        bool fCanDirectFetch = CanDirectFetch(chainparams.GetConsensus());
        // If this set of headers is valid and ends in a block with at least as
        // much work as our tip, download as much as possible.
        if (fCanDirectFetch && pindexLast->IsValid(BLOCK_VALID_TREE)) {
            std::vector<const CBlockIndex*> vToFetch;
            const CBlockIndex *pindexWalk = pindexLast;
            // Calculate all the blocks we'd need to switch to pindexLast, up to a limit.
            while (pindexWalk && !chainActive.Contains(pindexWalk) && vToFetch.size() <= MAX_BLOCKS_IN_TRANSIT_PER_PEER) {
                if (!(pindexWalk->nStatus & BLOCK_HAVE_DATA) &&
                        !mapBlocksInFlight.count(pindexWalk->GetBlockHash())) {
                    // We don't have this block, and it's not yet in flight.
                    vToFetch.push_back(pindexWalk);
                }
                else
                    LogPrint(BCLog::NET, "Not sending getdata (Block:%s)\n",(pindexWalk->GetBlockHash().ToString()));
                pindexWalk = pindexWalk->pprev;
            }
            // If pindexWalk still isn't on our main chain, we're looking at a
            // very large reorg at a time we think we're close to caught up to
            // the main chain -- this shouldn't really happen.  Bail out on the
            // direct fetch and rely on parallel download instead.
            if (!chainActive.Contains(pindexWalk)) {
                LogPrint(BCLog::NET, "Large reorg, won't direct fetch to %s (%d)\n",
                        pindexLast->GetBlockHash().ToString(),
                        pindexLast->nHeight);
            } else {
                std::vector<CInv> vGetData;
                // Download as much as possible, from earliest to latest.
                for (const CBlockIndex *pindex : reverse_iterate(vToFetch)) {
                    if (nodestate->nBlocksInFlight >= MAX_BLOCKS_IN_TRANSIT_PER_PEER) {
                        // Can't download any more from this peer
                        break;
                    }
                    vGetData.push_back(CInv(MSG_BLOCK, pindex->GetBlockHash()));
                    MarkBlockAsInFlight(pfrom->GetId(), pindex->GetBlockHash(), pindex);
                    LogPrint(BCLog::NET, "Requesting block %s from  peer=%d\n",
                            pindex->GetBlockHash().ToString(), pfrom->GetId());
                }
                if (vGetData.size() > 1) {
                    LogPrint(BCLog::NET, "Downloading blocks toward %s (%d) via headers direct fetch\n",
                            pindexLast->GetBlockHash().ToString(), pindexLast->nHeight);
                }
                if (vGetData.size() > 0) {
                    if (nodestate->fSupportsDesiredCmpctVersion && vGetData.size() == 1 && mapBlocksInFlight.size() == 1 && pindexLast->pprev->IsValid(BLOCK_VALID_CHAIN)) {
                        // In any case, we want to download using a compact block, not a regular one
                        vGetData[0] = CInv(MSG_CMPCT_BLOCK, vGetData[0].hash);
                    }
                    connman->PushMessage(pfrom, msgMaker.Make(NetMsgType::GETDATA, vGetData));
                }
            }
        }

        if (!pfrom->fDisconnect && IsOutboundDisconnectionCandidate(pfrom) && nodestate->pindexBestKnownBlock != nullptr) {
            // If this is an outbound peer, check to see if we should protect
            // it from the bad/lagging chain logic.
            if (g_outbound_peers_with_protect_from_disconnect < MAX_OUTBOUND_PEERS_TO_PROTECT_FROM_DISCONNECT && nodestate->pindexBestKnownBlock->nHeight >= chainActive.Tip()->nHeight && !nodestate->m_chain_sync.m_protect) {
                LogPrint(BCLog::NET, "Protecting outbound peer=%d from eviction\n", pfrom->GetId());
                nodestate->m_chain_sync.m_protect = true;
                ++g_outbound_peers_with_protect_from_disconnect;
            }
        }
    }

    return true;
}

bool static ProcessMessage(CNode* pfrom, const std::string& strCommand, CDataStream& vRecv, int64_t nTimeReceived, const CChainParams& chainparams, CConnman* connman, const std::atomic<bool>& interruptMsgProc, bool enable_bip61)
{
    LogPrint(BCLog::NET, "received: %s (%u bytes) peer=%d\n", SanitizeString(strCommand), vRecv.size(), pfrom->GetId());
    if (gArgs.IsArgSet("-dropmessagestest") && GetRand(gArgs.GetArg("-dropmessagestest", 0)) == 0)
    {
        LogPrintf("dropmessagestest DROPPING RECV MESSAGE\n");
        return true;
    }


    if (!(pfrom->GetLocalServices() & NODE_BLOOM) &&
              (strCommand == NetMsgType::FILTERLOAD ||
               strCommand == NetMsgType::FILTERADD))
    {
        LOCK(cs_main);
        Misbehaving(pfrom->GetId(), 100);
        return false;
    }

    if (strCommand == NetMsgType::REJECT)
    {
        if (LogAcceptCategory(BCLog::NET)) {
            try {
                std::string strMsg; unsigned char ccode; std::string strReason;
                vRecv >> LIMITED_STRING(strMsg, CMessageHeader::COMMAND_SIZE) >> ccode >> LIMITED_STRING(strReason, MAX_REJECT_MESSAGE_LENGTH);

                std::ostringstream ss;
                ss << strMsg << " code " << itostr(ccode) << ": " << strReason;

                if (strMsg == NetMsgType::BLOCK || strMsg == NetMsgType::TX)
                {
                    uint256 hash;
                    vRecv >> hash;
                    ss << ": hash " << hash.ToString();
                }
                LogPrint(BCLog::NET, "Reject %s\n", SanitizeString(ss.str()));
            } catch (const std::ios_base::failure&) {
                // Avoid feedback loops by preventing reject messages from triggering a new reject message.
                LogPrint(BCLog::NET, "Unparseable reject message received\n");
            }
        }
        return true;
    }

    else if (strCommand == NetMsgType::VERSION)
    {
        // Each connection can only send one version message
        if (pfrom->nVersion != 0)
        {
            if (enable_bip61) {
                connman->PushMessage(pfrom, CNetMsgMaker(INIT_PROTO_VERSION).Make(NetMsgType::REJECT, strCommand, REJECT_DUPLICATE, std::string("Duplicate version message")));
            }
            LOCK(cs_main);
            Misbehaving(pfrom->GetId(), 1);
            return false;
        }

        int64_t nTime;
        CAddress addrMe;
        CAddress addrFrom;
        uint64_t nNonce = 1;
        uint64_t nServiceInt;
        ServiceFlags nServices;
        int nVersion;
        int nSendVersion;
        std::string strSubVer;
        std::string cleanSubVer;
        int nStartingHeight = -1;
        bool fRelay = true;

        vRecv >> nVersion >> nServiceInt >> nTime >> addrMe;
        nSendVersion = std::min(nVersion, PROTOCOL_VERSION);
        nServices = ServiceFlags(nServiceInt);
        if (!pfrom->fInbound)
        {
            connman->SetServices(pfrom->addr, nServices);
        }
        if (!pfrom->fInbound && !pfrom->fFeeler && !pfrom->m_manual_connection && !HasAllDesirableServiceFlags(nServices))
        {
            LogPrint(BCLog::NET, "peer=%d does not offer the expected services (%08x offered, %08x expected); disconnecting\n", pfrom->GetId(), nServices, GetDesirableServiceFlags(nServices));
            if (enable_bip61) {
                connman->PushMessage(pfrom, CNetMsgMaker(INIT_PROTO_VERSION).Make(NetMsgType::REJECT, strCommand, REJECT_NONSTANDARD,
                                   strprintf("Expected to offer services %08x", GetDesirableServiceFlags(nServices))));
            }
            pfrom->fDisconnect = true;
            return false;
        }

        if (nVersion < MIN_PEER_PROTO_VERSION)
        {
            // disconnect from peers older than this proto version
            LogPrint(BCLog::NET, "peer=%d using obsolete version %i; disconnecting\n", pfrom->GetId(), nVersion);
            if (enable_bip61) {
                connman->PushMessage(pfrom, CNetMsgMaker(INIT_PROTO_VERSION).Make(NetMsgType::REJECT, strCommand, REJECT_OBSOLETE,
                                   strprintf("Version must be %d or greater", MIN_PEER_PROTO_VERSION)));
            }
            pfrom->fDisconnect = true;
            return false;
        }

        if (!vRecv.empty())
            vRecv >> addrFrom >> nNonce;
        if (!vRecv.empty()) {
            vRecv >> LIMITED_STRING(strSubVer, MAX_SUBVERSION_LENGTH);
            cleanSubVer = SanitizeString(strSubVer);
        }
        if (!vRecv.empty()) {
            vRecv >> nStartingHeight;
        }
        if (!vRecv.empty())
            vRecv >> fRelay;
        // Disconnect if we connected to ourself
        if (pfrom->fInbound && !connman->CheckIncomingNonce(nNonce))
        {
            LogPrintf("connected to self at %s, disconnecting\n", pfrom->addr.ToString());
            pfrom->fDisconnect = true;
            return true;
        }

        if((nServices & NODE_WITNESS))
        {
            LogPrintf("connected to NODE_WITNESS %s, disconnecting\n", pfrom->addr.ToString());
            pfrom->fDisconnect = true;
            return true;
        }

        if (pfrom->fInbound && addrMe.IsRoutable())
        {
            SeenLocal(addrMe);
        }

        // Be shy and don't send version until we hear
        if (pfrom->fInbound)
            PushNodeVersion(pfrom, connman, GetAdjustedTime());

        connman->PushMessage(pfrom, CNetMsgMaker(INIT_PROTO_VERSION).Make(NetMsgType::VERACK));

        pfrom->nServices = nServices;
        pfrom->SetAddrLocal(addrMe);
        {
            LOCK(pfrom->cs_SubVer);
            pfrom->strSubVer = strSubVer;
            pfrom->cleanSubVer = cleanSubVer;
        }
        pfrom->nStartingHeight = nStartingHeight;

        // set nodes not relaying blocks and tx and not serving (parts) of the historical blockchain as "clients"
        pfrom->fClient = (!(nServices & NODE_NETWORK) && !(nServices & NODE_NETWORK_LIMITED));

        // set nodes not capable of serving the complete blockchain history as "limited nodes"
        pfrom->m_limited_node = (!(nServices & NODE_NETWORK) && (nServices & NODE_NETWORK_LIMITED));

        {
            LOCK(pfrom->cs_filter);
            pfrom->fRelayTxes = fRelay; // set to true after we get the first filter* message
        }

        // Change version
        pfrom->SetSendVersion(nSendVersion);
        pfrom->nVersion = nVersion;

        // Potentially mark this peer as a preferred download peer.
        {
        LOCK(cs_main);
        UpdatePreferredDownload(pfrom, State(pfrom->GetId()));
        }

        if (!pfrom->fInbound)
        {
            // Advertise our address
            if (fListen && !IsInitialBlockDownload())
            {
                CAddress addr = GetLocalAddress(&pfrom->addr, pfrom->GetLocalServices());
                FastRandomContext insecure_rand;
                if (addr.IsRoutable())
                {
                    LogPrint(BCLog::NET, "ProcessMessages: advertising address %s\n", addr.ToString());
                    pfrom->PushAddress(addr, insecure_rand);
                } else if (IsPeerAddrLocalGood(pfrom)) {
                    addr.SetIP(addrMe);
                    LogPrint(BCLog::NET, "ProcessMessages: advertising address %s\n", addr.ToString());
                    pfrom->PushAddress(addr, insecure_rand);
                }
            }

            // Get recent addresses
            if (pfrom->fOneShot || connman->GetAddressCount() < 1000)
            {
                connman->PushMessage(pfrom, CNetMsgMaker(nSendVersion).Make(NetMsgType::GETADDR));
                pfrom->fGetAddr = true;
            }
            connman->MarkAddressGood(pfrom->addr);
        }

        std::string remoteAddr;
        if (fLogIPs)
            remoteAddr = ", peeraddr=" + pfrom->addr.ToString();

        LogPrint(BCLog::NET, "receive version message: %s: version %d, blocks=%d, us=%s, peer=%d%s\n",
                  cleanSubVer, pfrom->nVersion,
                  pfrom->nStartingHeight, addrMe.ToString(), pfrom->GetId(),
                  remoteAddr);

        int64_t nTimeOffset = nTime - GetTime();
        pfrom->nTimeOffset = nTimeOffset;
        AddTimeData(pfrom->addr, nTimeOffset);
<<<<<<< HEAD
=======


>>>>>>> 3983f89a
        // Feeler connections exist only to verify if address is online.
        if (pfrom->fFeeler) {
            assert(pfrom->fInbound == false);
            pfrom->fDisconnect = true;
        }
        return true;
    }


    else if (pfrom->nVersion == 0)
    {
        // Must have a version message before anything else
        LOCK(cs_main);
        Misbehaving(pfrom->GetId(), 1);
        return false;
    }

    // At this point, the outgoing message serialization version can't change.
    const CNetMsgMaker msgMaker(pfrom->GetSendVersion());

    if (strCommand == NetMsgType::VERACK)
    {
        pfrom->SetRecvVersion(std::min(pfrom->nVersion.load(), PROTOCOL_VERSION));

        if (!pfrom->fInbound) {
            // Mark this node as currently connected, so we update its timestamp later.
            LOCK(cs_main);
            State(pfrom->GetId())->fCurrentlyConnected = true;
            LogPrintf("New outbound peer connected: version: %d, blocks=%d, peer=%d%s\n",
                      pfrom->nVersion.load(), pfrom->nStartingHeight, pfrom->GetId(),
                      (fLogIPs ? strprintf(", peeraddr=%s", pfrom->addr.ToString()) : ""));
        }

<<<<<<< HEAD
        if (pfrom->nVersion >= SENDHEADERS_VERSION) {
            // Tell our peer we prefer to receive headers rather than inv's
            // We send this to non-NODE NETWORK peers as well, because even
            // non-NODE NETWORK peers can announce blocks (such as pruning
            // nodes)
            connman->PushMessage(pfrom, msgMaker.Make(NetMsgType::SENDHEADERS));
        }
        if (pfrom->nVersion >= SHORT_IDS_BLOCKS_VERSION) {
            // Tell our peer we are willing to provide version 1 cmpctblocks
            // However, we do not request new block announcements using
            // cmpctblock messages.
            // We send this to non-NODE NETWORK peers as well, because
            // they may wish to request compact blocks from us
            bool fAnnounceUsingCMPCTBLOCK = false;
            uint64_t nCMPCTBLOCKVersion = 1;
=======
        // Tell our peer we prefer to receive headers rather than inv's
        // We send this to non-NODE NETWORK peers as well, because even
        // non-NODE NETWORK peers can announce blocks (such as pruning
        // nodes)
        connman->PushMessage(pfrom, msgMaker.Make(NetMsgType::SENDHEADERS));

        // Tell our peer we are willing to provide version 1 or 2 cmpctblocks
        // However, we do not request new block announcements using
        // cmpctblock messages.
        // We send this to non-NODE NETWORK peers as well, because
        // they may wish to request compact blocks from us
        bool fAnnounceUsingCMPCTBLOCK = false;
        uint64_t nCMPCTBLOCKVersion = 2;
        if (pfrom->GetLocalServices() & NODE_WITNESS)
>>>>>>> 3983f89a
            connman->PushMessage(pfrom, msgMaker.Make(NetMsgType::SENDCMPCT, fAnnounceUsingCMPCTBLOCK, nCMPCTBLOCKVersion));
        nCMPCTBLOCKVersion = 1;
        connman->PushMessage(pfrom, msgMaker.Make(NetMsgType::SENDCMPCT, fAnnounceUsingCMPCTBLOCK, nCMPCTBLOCKVersion));

        pfrom->fSuccessfullyConnected = true;
    }

    else if (!pfrom->fSuccessfullyConnected)
    {
        // Must have a verack message before anything else
        LOCK(cs_main);
        Misbehaving(pfrom->GetId(), 1);
        return false;
    }

    else if (strCommand == NetMsgType::ADDR)
    {
        std::vector<CAddress> vAddr;
        vRecv >> vAddr;

        // Don't want addr from older versions unless seeding
        if (connman->GetAddressCount() > 1000)
            return true;
        if (vAddr.size() > 1000)
        {
            LOCK(cs_main);
            Misbehaving(pfrom->GetId(), 20, strprintf("message addr size() = %u", vAddr.size()));
            return false;
        }

        // Store the new addresses
        std::vector<CAddress> vAddrOk;
        int64_t nNow = GetAdjustedTime();
        int64_t nSince = nNow - 10 * 60;
        for (CAddress& addr : vAddr)
        {
            if (interruptMsgProc)
                return true;

            // We only bother storing full nodes, though this may include
            // things which we would not make an outbound connection to, in
            // part because we may make feeler connections to them.
            if (!MayHaveUsefulAddressDB(addr.nServices) && !HasAllDesirableServiceFlags(addr.nServices))
                continue;

            if (addr.nTime <= 100000000 || addr.nTime > nNow + 10 * 60)
                addr.nTime = nNow - 5 * 24 * 60 * 60;
            pfrom->AddAddressKnown(addr);
            bool fReachable = IsReachable(addr);
            if (addr.nTime > nSince && !pfrom->fGetAddr && vAddr.size() <= 10 && addr.IsRoutable())
            {
                // Relay to a limited number of other nodes
                RelayAddress(addr, fReachable, connman);
            }
            // Do not store addresses outside our network
            if (fReachable)
                vAddrOk.push_back(addr);
        }
        connman->AddNewAddresses(vAddrOk, pfrom->addr, 2 * 60 * 60);
        if (vAddr.size() < 1000)
            pfrom->fGetAddr = false;
        if (pfrom->fOneShot)
            pfrom->fDisconnect = true;
    }

    else if (strCommand == NetMsgType::SENDHEADERS)
    {
        LOCK(cs_main);
        State(pfrom->GetId())->fPreferHeaders = true;
    }

    else if (strCommand == NetMsgType::SENDCMPCT)
    {
        bool fAnnounceUsingCMPCTBLOCK = false;
        uint64_t nCMPCTBLOCKVersion = 0;
        vRecv >> fAnnounceUsingCMPCTBLOCK >> nCMPCTBLOCKVersion;
        if (nCMPCTBLOCKVersion == 1 ) {
            LOCK(cs_main);
            // fProvidesHeaderAndIDs is used to "lock in" version of compact blocks we send
            State(pfrom->GetId())->fProvidesHeaderAndIDs = true;
            State(pfrom->GetId())->fPreferHeaderAndIDs = fAnnounceUsingCMPCTBLOCK;
            State(pfrom->GetId())->fSupportsDesiredCmpctVersion = (nCMPCTBLOCKVersion == 1);
        }
    }


    else if (strCommand == NetMsgType::INV)
    {
        std::vector<CInv> vInv;
        vRecv >> vInv;
        if (vInv.size() > MAX_INV_SZ)
        {
            LOCK(cs_main);
            Misbehaving(pfrom->GetId(), 20, strprintf("message inv size() = %u", vInv.size()));
            return false;
        }

        bool fBlocksOnly = !fRelayTxes;

        // Allow whitelisted peers to send data other than blocks in blocks only mode if whitelistrelay is true
        if (pfrom->fWhitelisted && gArgs.GetBoolArg("-whitelistrelay", DEFAULT_WHITELISTRELAY))
            fBlocksOnly = false;

        LOCK(cs_main);

        for (CInv &inv : vInv)
        {
            if (interruptMsgProc)
                return true;

            bool fAlreadyHave = AlreadyHave(inv);
            LogPrint(BCLog::NET, "got inv: %s  %s peer=%d\n", inv.ToString(), fAlreadyHave ? "have" : "new", pfrom->GetId());


            if (inv.type == MSG_BLOCK) {
                UpdateBlockAvailability(pfrom->GetId(), inv.hash);
                if (!fAlreadyHave && !fImporting && !fReindex && !mapBlocksInFlight.count(inv.hash)) {
                    // We used to request the full block here, but since headers-announcements are now the
                    // primary method of announcement on the network, and since, in the case that a node
                    // fell back to inv we probably have a reorg which we should get the headers for first,
                    // we now only provide a getheaders response here. When we receive the headers, we will
                    // then ask for the blocks we need.
                    connman->PushMessage(pfrom, msgMaker.Make(NetMsgType::GETHEADERS, chainActive.GetLocator(pindexBestHeader), inv.hash));
                    LogPrint(BCLog::NET, "getheaders (%d) %s to peer=%d\n", pindexBestHeader->nHeight, inv.hash.ToString(), pfrom->GetId());
                }
            }
            else
            {
                pfrom->AddInventoryKnown(inv);
                if (fBlocksOnly) {
                    LogPrint(BCLog::NET, "transaction (%s) inv sent in violation of protocol peer=%d\n", inv.hash.ToString(), pfrom->GetId());
                } else if (!fAlreadyHave && !fImporting && !fReindex && !IsInitialBlockDownload()) {
                    pfrom->AskFor(inv);
                }
            }
        }
    }


    else if (strCommand == NetMsgType::GETDATA)
    {
        std::vector<CInv> vInv;
        vRecv >> vInv;
        if (vInv.size() > MAX_INV_SZ)
        {
            LOCK(cs_main);
            Misbehaving(pfrom->GetId(), 20, strprintf("message getdata size() = %u", vInv.size()));
            return false;
        }

        LogPrint(BCLog::NET, "received getdata (%u invsz) peer=%d\n", vInv.size(), pfrom->GetId());

        if (vInv.size() > 0) {
            LogPrint(BCLog::NET, "received getdata for: %s peer=%d\n", vInv[0].ToString(), pfrom->GetId());
        }

        pfrom->vRecvGetData.insert(pfrom->vRecvGetData.end(), vInv.begin(), vInv.end());
        ProcessGetData(pfrom, chainparams, connman, interruptMsgProc);
    }


    else if (strCommand == NetMsgType::GETBLOCKS)
    {
        CBlockLocator locator;
        uint256 hashStop;
        vRecv >> locator >> hashStop;

        if (locator.vHave.size() > MAX_LOCATOR_SZ) {
            LogPrint(BCLog::NET, "getblocks locator size %lld > %d, disconnect peer=%d\n", locator.vHave.size(), MAX_LOCATOR_SZ, pfrom->GetId());
            pfrom->fDisconnect = true;
            return true;
        }

        // We might have announced the currently-being-connected tip using a
        // compact block, which resulted in the peer sending a getblocks
        // request, which we would otherwise respond to without the new block.
        // To avoid this situation we simply verify that we are on our best
        // known chain now. This is super overkill, but we handle it better
        // for getheaders requests, and there are no known nodes which support
        // compact blocks but still use getblocks to request blocks.
        {
            std::shared_ptr<const CBlock> a_recent_block;
            {
                LOCK(cs_most_recent_block);
                a_recent_block = most_recent_block;
            }
            CValidationState state;
            if (!ActivateBestChain(state, Params(), a_recent_block)) {
                LogPrint(BCLog::NET, "failed to activate chain (%s)\n", FormatStateMessage(state));
            }
        }

        LOCK(cs_main);

        // Find the last block the caller has in the main chain
        const CBlockIndex* pindex = FindForkInGlobalIndex(chainActive, locator);

        // Send the rest of the chain
        if (pindex)
            pindex = chainActive.Next(pindex);
        int nLimit = 500;
        LogPrint(BCLog::NET, "getblocks %d to %s limit %d from peer=%d\n", (pindex ? pindex->nHeight : -1), hashStop.IsNull() ? "end" : hashStop.ToString(), nLimit, pfrom->GetId());
        for (; pindex; pindex = chainActive.Next(pindex))
        {
            if (pindex->GetBlockHash() == hashStop)
            {
                LogPrint(BCLog::NET, "  getblocks stopping at %d %s\n", pindex->nHeight, pindex->GetBlockHash().ToString());
                break;
            }
            // If pruning, don't inv blocks unless we have on disk and are likely to still have
            // for some reasonable time window (1 hour) that block relay might require.
            const int nPrunedBlocksLikelyToHave = MIN_BLOCKS_TO_KEEP - 3600 / chainparams.GetConsensus().nExpectedBlockTime;
            if (fPruneMode && (!(pindex->nStatus & BLOCK_HAVE_DATA) || pindex->nHeight <= chainActive.Tip()->nHeight - nPrunedBlocksLikelyToHave))
            {
                LogPrint(BCLog::NET, " getblocks stopping, pruned or too old block at %d %s\n", pindex->nHeight, pindex->GetBlockHash().ToString());
                break;
            }
            pfrom->PushInventory(CInv(MSG_BLOCK, pindex->GetBlockHash()));
            if (--nLimit <= 0)
            {
                // When this block is requested, we'll send an inv that'll
                // trigger the peer to getblocks the next batch of inventory.
                LogPrint(BCLog::NET, "  getblocks stopping at limit %d %s\n", pindex->nHeight, pindex->GetBlockHash().ToString());
                pfrom->hashContinue = pindex->GetBlockHash();
                break;
            }
        }
    }


    else if (strCommand == NetMsgType::GETBLOCKTXN)
    {
        BlockTransactionsRequest req;
        vRecv >> req;

        std::shared_ptr<const CBlock> recent_block;
        {
            LOCK(cs_most_recent_block);
            if (most_recent_block_hash == req.blockhash)
                recent_block = most_recent_block;
            // Unlock cs_most_recent_block to avoid cs_main lock inversion
        }
        if (recent_block) {
            SendBlockTransactions(*recent_block, req, pfrom, connman);
            return true;
        }

        LOCK(cs_main);

        const CBlockIndex* pindex = LookupBlockIndex(req.blockhash);
        if (!pindex || !(pindex->nStatus & BLOCK_HAVE_DATA)) {
            LogPrint(BCLog::NET, "Peer %d sent us a getblocktxn for a block we don't have\n", pfrom->GetId());
            return true;
        }

        if (pindex->nHeight < chainActive.Height() - MAX_BLOCKTXN_DEPTH) {
            // If an older block is requested (should never happen in practice,
            // but can happen in tests) send a block response instead of a
            // blocktxn response. Sending a full block response instead of a
            // small blocktxn response is preferable in the case where a peer
            // might maliciously send lots of getblocktxn requests to trigger
            // expensive disk reads, because it will require the peer to
            // actually receive all the data read from disk over the network.
            LogPrint(BCLog::NET, "Peer %d sent us a getblocktxn for a block > %i deep\n", pfrom->GetId(), MAX_BLOCKTXN_DEPTH);
            CInv inv;
            inv.type = MSG_BLOCK;
            inv.hash = req.blockhash;
            pfrom->vRecvGetData.push_back(inv);
            // The message processing loop will go around again (without pausing) and we'll respond then (without cs_main)
            return true;
        }

        CBlock block;
        bool ret = ReadBlockFromDisk(block, pindex, chainparams.GetConsensus());
        assert(ret);

        SendBlockTransactions(block, req, pfrom, connman);
    }


    else if (strCommand == NetMsgType::GETHEADERS)
    {
        CBlockLocator locator;
        uint256 hashStop;
        vRecv >> locator >> hashStop;

        if (locator.vHave.size() > MAX_LOCATOR_SZ) {
            LogPrint(BCLog::NET, "getheaders locator size %lld > %d, disconnect peer=%d\n", locator.vHave.size(), MAX_LOCATOR_SZ, pfrom->GetId());
            pfrom->fDisconnect = true;
            return true;
        }

        LOCK(cs_main);
        if (IsInitialBlockDownload() && !pfrom->fWhitelisted) {
            LogPrint(BCLog::NET, "Ignoring getheaders from peer=%d because node is in initial block download\n", pfrom->GetId());
            return true;
        }

        CNodeState *nodestate = State(pfrom->GetId());
        const CBlockIndex* pindex = nullptr;
        if (locator.IsNull())
        {
            // If locator is null, return the hashStop block
            pindex = LookupBlockIndex(hashStop);
            if (!pindex) {
                return true;
            }

            if (!BlockRequestAllowed(pindex, chainparams.GetConsensus())) {
                LogPrint(BCLog::NET, "%s: ignoring request from peer=%i for old block header that isn't in the main chain\n", __func__, pfrom->GetId());
                return true;
            }
        }
        else
        {
            // Find the last block the caller has in the main chain
            pindex = FindForkInGlobalIndex(chainActive, locator);
            if (pindex)
                pindex = chainActive.Next(pindex);
        }

        // we must use CBlocks, as CBlockHeaders won't include the 0x00 nTx count at the end
        std::vector<CBlock> vHeaders;
        int nLimit = MAX_HEADERS_RESULTS;
        LogPrint(BCLog::NET, "getheaders %d to %s from peer=%d\n", (pindex ? pindex->nHeight : -1), hashStop.IsNull() ? "end" : hashStop.ToString(), pfrom->GetId());
        for (; pindex; pindex = chainActive.Next(pindex))
        {
            vHeaders.push_back(pindex->GetBlockHeader());
            if (--nLimit <= 0 || pindex->GetBlockHash() == hashStop)
                break;
        }
        // pindex can be nullptr either if we sent chainActive.Tip() OR
        // if our peer has chainActive.Tip() (and thus we are sending an empty
        // headers message). In both cases it's safe to update
        // pindexBestHeaderSent to be our tip.
        //
        // It is important that we simply reset the BestHeaderSent value here,
        // and not max(BestHeaderSent, newHeaderSent). We might have announced
        // the currently-being-connected tip using a compact block, which
        // resulted in the peer sending a headers request, which we respond to
        // without the new block. By resetting the BestHeaderSent, we ensure we
        // will re-announce the new block via headers (or compact blocks again)
        // in the SendMessages logic.
        nodestate->pindexBestHeaderSent = pindex ? pindex : chainActive.Tip();
        connman->PushMessage(pfrom, msgMaker.Make(NetMsgType::HEADERS, vHeaders));
    }


    else if (strCommand == NetMsgType::TX)
    {
        // Stop processing the transaction early if
        // We are in blocks only mode and peer is either not whitelisted or whitelistrelay is off
        if (!fRelayTxes && (!pfrom->fWhitelisted || !gArgs.GetBoolArg("-whitelistrelay", DEFAULT_WHITELISTRELAY)))
        {
            LogPrint(BCLog::NET, "transaction sent in violation of protocol peer=%d\n", pfrom->GetId());
            return true;
        }

        std::deque<COutPoint> vWorkQueue;
        std::vector<uint256> vEraseQueue;
        CTransactionRef ptx;
        vRecv >> ptx;
        const CTransaction& tx = *ptx;

        CInv inv(MSG_TX, tx.GetHashMalFix());
        pfrom->AddInventoryKnown(inv);

        LOCK2(cs_main, g_cs_orphans);

        bool fMissingInputs = false;
        CValidationState state;

        pfrom->setAskFor.erase(inv.hash);
        mapAlreadyAskedFor.erase(inv.hash);

        std::list<CTransactionRef> lRemovedTxn;

        if (!AlreadyHave(inv) &&
            AcceptToMemoryPool(mempool, state, ptx, &fMissingInputs, &lRemovedTxn, false /* bypass_limits */, 0 /* nAbsurdFee */)) {
            mempool.check(pcoinsTip.get());
            RelayTransaction(tx, connman);
            for (unsigned int i = 0; i < tx.vout.size(); i++) {
                vWorkQueue.emplace_back(inv.hash, i);
            }

            pfrom->nLastTXTime = GetTime();

            LogPrint(BCLog::MEMPOOL, "AcceptToMemoryPool: peer=%d: accepted %s (poolsz %u txn, %u kB)\n",
                pfrom->GetId(),
                tx.GetHashMalFix().ToString(),
                mempool.size(), mempool.DynamicMemoryUsage() / 1000);

            // Recursively process any orphan transactions that depended on this one
            std::set<NodeId> setMisbehaving;
            while (!vWorkQueue.empty()) {
                auto itByPrev = mapOrphanTransactionsByPrev.find(vWorkQueue.front());
                vWorkQueue.pop_front();
                if (itByPrev == mapOrphanTransactionsByPrev.end())
                    continue;
                for (auto mi = itByPrev->second.begin();
                     mi != itByPrev->second.end();
                     ++mi)
                {
                    const CTransactionRef& porphanTx = (*mi)->second.tx;
                    const CTransaction& orphanTx = *porphanTx;
                    const uint256& orphanHash = orphanTx.GetHashMalFix();
                    NodeId fromPeer = (*mi)->second.fromPeer;
                    bool fMissingInputs2 = false;
                    // Use a dummy CValidationState so someone can't setup nodes to counter-DoS based on orphan
                    // resolution (that is, feeding people an invalid transaction based on LegitTxX in order to get
                    // anyone relaying LegitTxX banned)
                    CValidationState stateDummy;


                    if (setMisbehaving.count(fromPeer))
                        continue;
                    if (AcceptToMemoryPool(mempool, stateDummy, porphanTx, &fMissingInputs2, &lRemovedTxn, false /* bypass_limits */, 0 /* nAbsurdFee */)) {
                        LogPrint(BCLog::MEMPOOL, "   accepted orphan tx %s\n", orphanHash.ToString());
                        RelayTransaction(orphanTx, connman);
                        for (unsigned int i = 0; i < orphanTx.vout.size(); i++) {
                            vWorkQueue.emplace_back(orphanHash, i);
                        }
                        vEraseQueue.push_back(orphanHash);
                    }
                    else if (!fMissingInputs2)
                    {
                        int nDos = 0;
                        if (stateDummy.IsInvalid(nDos) && nDos > 0)
                        {
                            // Punish peer that gave us an invalid orphan tx
                            Misbehaving(fromPeer, nDos);
                            setMisbehaving.insert(fromPeer);
                            LogPrint(BCLog::MEMPOOL, "   invalid orphan tx %s\n", orphanHash.ToString());
                        }
                        // Has inputs but not accepted to mempool
                        // Probably non-standard or insufficient fee
                        LogPrint(BCLog::MEMPOOL, "   removed orphan tx %s\n", orphanHash.ToString());
                        vEraseQueue.push_back(orphanHash);
                        if (!orphanTx.HasWitness() && !stateDummy.CorruptionPossible()) {
                            // Do not use rejection cache for witness transactions or
                            // witness-stripped transactions, as they can have been malleated.
                            // See https://github.com/bitcoin/bitcoin/issues/8279 for details.
                            assert(recentRejects);
                            recentRejects->insert(orphanHash);
                        }
                    }
                    mempool.check(pcoinsTip.get());
                }
            }

            for (uint256 hash : vEraseQueue)
                EraseOrphanTx(hash);
        }
        else if (fMissingInputs)
        {
            bool fRejectedParents = false; // It may be the case that the orphans parents have all been rejected
            for (const CTxIn& txin : tx.vin) {
                if (recentRejects->contains(txin.prevout.hashMalFix)) {
                    fRejectedParents = true;
                    break;
                }
            }
            if (!fRejectedParents) {
                for (const CTxIn& txin : tx.vin) {
                    CInv _inv(MSG_TX, txin.prevout.hashMalFix);
                    pfrom->AddInventoryKnown(_inv);
                    if (!AlreadyHave(_inv)) pfrom->AskFor(_inv);
                }
                AddOrphanTx(ptx, pfrom->GetId());

                // DoS prevention: do not allow mapOrphanTransactions to grow unbounded
                unsigned int nMaxOrphanTx = (unsigned int)std::max((int64_t)0, gArgs.GetArg("-maxorphantx", DEFAULT_MAX_ORPHAN_TRANSACTIONS));
                unsigned int nEvicted = LimitOrphanTxSize(nMaxOrphanTx);
                if (nEvicted > 0) {
                    LogPrint(BCLog::MEMPOOL, "mapOrphan overflow, removed %u tx\n", nEvicted);
                }
            } else {
                LogPrint(BCLog::MEMPOOL, "not keeping orphan with rejected parents %s\n",tx.GetHashMalFix().ToString());
                // We will continue to reject this tx since it has rejected
                // parents so avoid re-requesting it from other peers.
                recentRejects->insert(tx.GetHashMalFix());
            }
        } else {
            if (!tx.HasWitness() && !state.CorruptionPossible()) {
                // Do not use rejection cache for witness transactions or
                // witness-stripped transactions, as they can have been malleated.
                // See https://github.com/bitcoin/bitcoin/issues/8279 for details.
                assert(recentRejects);
                recentRejects->insert(tx.GetHashMalFix());
                if (RecursiveDynamicUsage(*ptx) < 100000) {
                    AddToCompactExtraTransactions(ptx);
                }
            } else if (tx.HasWitness() && RecursiveDynamicUsage(*ptx) < 100000) {
                AddToCompactExtraTransactions(ptx);
            }

            if (pfrom->fWhitelisted && gArgs.GetBoolArg("-whitelistforcerelay", DEFAULT_WHITELISTFORCERELAY)) {
                // Always relay transactions received from whitelisted peers, even
                // if they were already in the mempool or rejected from it due
                // to policy, allowing the node to function as a gateway for
                // nodes hidden behind it.
                //
                // Never relay transactions that we would assign a non-zero DoS
                // score for, as we expect peers to do the same with us in that
                // case.
                int nDoS = 0;
                if (!state.IsInvalid(nDoS) || nDoS == 0) {
                    LogPrintf("Force relaying tx %s from whitelisted peer=%d\n", tx.GetHashMalFix().ToString(), pfrom->GetId());
                    RelayTransaction(tx, connman);
                } else {
                    LogPrintf("Not relaying invalid transaction %s from whitelisted peer=%d (%s)\n", tx.GetHashMalFix().ToString(), pfrom->GetId(), FormatStateMessage(state));
                }
            }
        }

        for (const CTransactionRef& removedTx : lRemovedTxn)
            AddToCompactExtraTransactions(removedTx);

        int nDoS = 0;
        if (state.IsInvalid(nDoS))
        {
            LogPrint(BCLog::MEMPOOLREJ, "%s from peer=%d was not accepted: %s\n", tx.GetHashMalFix().ToString(),
                pfrom->GetId(),
                FormatStateMessage(state));
            if (enable_bip61 && state.GetRejectCode() > 0 && state.GetRejectCode() < REJECT_INTERNAL) { // Never send AcceptToMemoryPool's internal codes over P2P
                connman->PushMessage(pfrom, msgMaker.Make(NetMsgType::REJECT, strCommand, (unsigned char)state.GetRejectCode(),
                                   state.GetRejectReason().substr(0, MAX_REJECT_MESSAGE_LENGTH), inv.hash));
            }
            if (nDoS > 0) {
                Misbehaving(pfrom->GetId(), nDoS);
            }
        }
    }


    else if (strCommand == NetMsgType::CMPCTBLOCK && !fImporting && !fReindex) // Ignore blocks received while importing
    {
        CBlockHeaderAndShortTxIDs cmpctblock;
        vRecv >> cmpctblock;

        bool received_new_header = false;

        {
        LOCK(cs_main);

        if (!LookupBlockIndex(cmpctblock.header.hashPrevBlock)) {
            // Doesn't connect (or is genesis), instead of DoSing in AcceptBlockHeader, request deeper headers
            if (!IsInitialBlockDownload())
                connman->PushMessage(pfrom, msgMaker.Make(NetMsgType::GETHEADERS, chainActive.GetLocator(pindexBestHeader), uint256()));
            return true;
        }

        if (!LookupBlockIndex(cmpctblock.header.GetHash())) {
            received_new_header = true;
        }
        }

        const CBlockIndex *pindex = nullptr;
        CValidationState state;
        if (!ProcessNewBlockHeaders({cmpctblock.header}, state, chainparams, &pindex)) {
            int nDoS;
            if (state.IsInvalid(nDoS)) {
                if (nDoS > 0) {
                    LOCK(cs_main);
                    Misbehaving(pfrom->GetId(), nDoS, strprintf("Peer %d sent us invalid header via cmpctblock\n", pfrom->GetId()));
                } else {
                    LogPrint(BCLog::NET, "Peer %d sent us invalid header via cmpctblock\n", pfrom->GetId());
                }
                return true;
            }
        }

        // When we succeed in decoding a block's txids from a cmpctblock
        // message we typically jump to the BLOCKTXN handling code, with a
        // dummy (empty) BLOCKTXN message, to re-use the logic there in
        // completing processing of the putative block (without cs_main).
        bool fProcessBLOCKTXN = false;
        CDataStream blockTxnMsg(SER_NETWORK, PROTOCOL_VERSION);

        // If we end up treating this as a plain headers message, call that as well
        // without cs_main.
        bool fRevertToHeaderProcessing = false;

        // Keep a CBlock for "optimistic" compactblock reconstructions (see
        // below)
        std::shared_ptr<CBlock> pblock = std::make_shared<CBlock>();
        bool fBlockReconstructed = false;

        {
        LOCK2(cs_main, g_cs_orphans);
        // If AcceptBlockHeader returned true, it set pindex
        assert(pindex);
        UpdateBlockAvailability(pfrom->GetId(), pindex->GetBlockHash());

        CNodeState *nodestate = State(pfrom->GetId());

        // If this was a new header with more work than our tip, update the
        // peer's last block announcement time
        if (received_new_header && pindex->nHeight > chainActive.Tip()->nHeight) {
            nodestate->m_last_block_announcement = GetTime();
        }

        std::map<uint256, std::pair<NodeId, std::list<QueuedBlock>::iterator> >::iterator blockInFlightIt = mapBlocksInFlight.find(pindex->GetBlockHash());
        bool fAlreadyInFlight = blockInFlightIt != mapBlocksInFlight.end();

        if (pindex->nStatus & BLOCK_HAVE_DATA) // Nothing to do here
            return true;

        if (pindex->nHeight <= chainActive.Tip()->nHeight || // We know something better
                pindex->nTx != 0) { // We had this block at some point, but pruned it
            if (fAlreadyInFlight) {
                // We requested this block for some reason, but our mempool will probably be useless
                // so we just grab the block via normal getdata
                std::vector<CInv> vInv(1);
                vInv[0] = CInv(MSG_BLOCK, cmpctblock.header.GetHash());
                connman->PushMessage(pfrom, msgMaker.Make(NetMsgType::GETDATA, vInv));
            }
            return true;
        }

        // If we're not close to tip yet, give up and let parallel block fetch work its magic
        if (!fAlreadyInFlight && !CanDirectFetch(chainparams.GetConsensus()))
            return true;

        if (IsWitnessEnabled(pindex->pprev, chainparams.GetConsensus()) && !nodestate->fSupportsDesiredCmpctVersion) {
            // Don't bother trying to process compact blocks from v1 peers
            // after segwit activates.
            return true;
        }

        // We want to be a bit conservative just to be extra careful about DoS
        // possibilities in compact block processing...
        if (pindex->nHeight <= chainActive.Height() + 2) {
            if ((!fAlreadyInFlight && nodestate->nBlocksInFlight < MAX_BLOCKS_IN_TRANSIT_PER_PEER) ||
                 (fAlreadyInFlight && blockInFlightIt->second.first == pfrom->GetId())) {
                std::list<QueuedBlock>::iterator* queuedBlockIt = nullptr;
                if (!MarkBlockAsInFlight(pfrom->GetId(), pindex->GetBlockHash(), pindex, &queuedBlockIt)) {
                    if (!(*queuedBlockIt)->partialBlock)
                        (*queuedBlockIt)->partialBlock.reset(new PartiallyDownloadedBlock(&mempool));
                    else {
                        // The block was already in flight using compact blocks from the same peer
                        LogPrint(BCLog::NET, "Peer sent us compact block we were already syncing!\n");
                        return true;
                    }
                }

                PartiallyDownloadedBlock& partialBlock = *(*queuedBlockIt)->partialBlock;
                ReadStatus status = partialBlock.InitData(cmpctblock, vExtraTxnForCompact);
                if (status == READ_STATUS_INVALID) {
                    MarkBlockAsReceived(pindex->GetBlockHash()); // Reset in-flight state in case of whitelist
                    Misbehaving(pfrom->GetId(), 100, strprintf("Peer %d sent us invalid compact block\n", pfrom->GetId()));
                    return true;
                } else if (status == READ_STATUS_FAILED) {
                    // Duplicate txindexes, the block is now in-flight, so just request it
                    std::vector<CInv> vInv(1);
                    vInv[0] = CInv(MSG_BLOCK, cmpctblock.header.GetHash());
                    connman->PushMessage(pfrom, msgMaker.Make(NetMsgType::GETDATA, vInv));
                    return true;
                }

                BlockTransactionsRequest req;
                for (size_t i = 0; i < cmpctblock.BlockTxCount(); i++) {
                    if (!partialBlock.IsTxAvailable(i))
                        req.indexes.push_back(i);
                }
                if (req.indexes.empty()) {
                    // Dirty hack to jump to BLOCKTXN code (TODO: move message handling into their own functions)
                    BlockTransactions txn;
                    txn.blockhash = cmpctblock.header.GetHash();
                    blockTxnMsg << txn;
                    fProcessBLOCKTXN = true;
                } else {
                    req.blockhash = pindex->GetBlockHash();
                    connman->PushMessage(pfrom, msgMaker.Make(NetMsgType::GETBLOCKTXN, req));
                }
            } else {
                // This block is either already in flight from a different
                // peer, or this peer has too many blocks outstanding to
                // download from.
                // Optimistically try to reconstruct anyway since we might be
                // able to without any round trips.
                PartiallyDownloadedBlock tempBlock(&mempool);
                ReadStatus status = tempBlock.InitData(cmpctblock, vExtraTxnForCompact);
                if (status != READ_STATUS_OK) {
                    // TODO: don't ignore failures
                    LogPrint(BCLog::NET, "Could not initialize compact block from memory pool. Ignore failures!\n");
                    return true;
                }
                std::vector<CTransactionRef> dummy;
                status = tempBlock.FillBlock(*pblock, dummy);
                if (status == READ_STATUS_OK) {
                    fBlockReconstructed = true;
                }
            }
        } else {
            if (fAlreadyInFlight) {
                // We requested this block, but its far into the future, so our
                // mempool will probably be useless - request the block normally
                std::vector<CInv> vInv(1);
                vInv[0] = CInv(MSG_BLOCK, cmpctblock.header.GetHash());
                connman->PushMessage(pfrom, msgMaker.Make(NetMsgType::GETDATA, vInv));
                return true;
            } else {
                // If this was an announce-cmpctblock, we want the same treatment as a header message
                fRevertToHeaderProcessing = true;
            }
        }
        } // cs_main

        if (fProcessBLOCKTXN)
            return ProcessMessage(pfrom, NetMsgType::BLOCKTXN, blockTxnMsg, nTimeReceived, chainparams, connman, interruptMsgProc, enable_bip61);

        if (fRevertToHeaderProcessing) {
            // Headers received from HB compact block peers are permitted to be
            // relayed before full validation (see BIP 152), so we don't want to disconnect
            // the peer if the header turns out to be for an invalid block.
            // Note that if a peer tries to build on an invalid chain, that
            // will be detected and the peer will be banned.
            return ProcessHeadersMessage(pfrom, connman, {cmpctblock.header}, chainparams, /*punish_duplicate_invalid=*/false);
        }

        if (fBlockReconstructed) {
            // If we got here, we were able to optimistically reconstruct a
            // block that is in flight from some other peer.
            {
                LOCK(cs_main);
                mapBlockSource.emplace(pblock->GetHash(), std::make_pair(pfrom->GetId(), false));
            }
            bool fNewBlock = false;
            // Setting fForceProcessing to true means that we bypass some of
            // our anti-DoS protections in AcceptBlock, which filters
            // unrequested blocks that might be trying to waste our resources
            // (eg disk space). Because we only try to reconstruct blocks when
            // we're close to caught up (via the CanDirectFetch() requirement
            // above, combined with the behavior of not requesting blocks until
            // we have a chain with at least nMinimumChainWork), and we ignore
            // compact blocks with less work than our tip, it is safe to treat
            // reconstructed compact blocks as having been requested.
            // NOTE: nMinimumChainWork is removed. Because consensus is changed
            // to Signed Blocks.
            ProcessNewBlock(chainparams, pblock, /*fForceProcessing=*/true, &fNewBlock);
            if (fNewBlock) {
                pfrom->nLastBlockTime = GetTime();
            } else {
                LOCK(cs_main);
                mapBlockSource.erase(pblock->GetHash());
            }
            LOCK(cs_main); // hold cs_main for CBlockIndex::IsValid()
            if (pindex->IsValid(BLOCK_VALID_TRANSACTIONS)) {
                // Clear download state for this block, which is in
                // process from some other peer.  We do this after calling
                // ProcessNewBlock so that a malleated cmpctblock announcement
                // can't be used to interfere with block relay.
                MarkBlockAsReceived(pblock->GetHash());
            }
        }

    }

    else if (strCommand == NetMsgType::BLOCKTXN && !fImporting && !fReindex) // Ignore blocks received while importing
    {
        BlockTransactions resp;
        vRecv >> resp;

        std::shared_ptr<CBlock> pblock = std::make_shared<CBlock>();
        bool fBlockRead = false;
        {
            LOCK(cs_main);

            std::map<uint256, std::pair<NodeId, std::list<QueuedBlock>::iterator> >::iterator it = mapBlocksInFlight.find(resp.blockhash);
            if (it == mapBlocksInFlight.end() || !it->second.second->partialBlock ||
                    it->second.first != pfrom->GetId()) {
                LogPrint(BCLog::NET, "Peer %d sent us block transactions for block we weren't expecting\n", pfrom->GetId());
                return true;
            }

            PartiallyDownloadedBlock& partialBlock = *it->second.second->partialBlock;
            ReadStatus status = partialBlock.FillBlock(*pblock, resp.txn);
            if (status == READ_STATUS_INVALID) {
                MarkBlockAsReceived(resp.blockhash); // Reset in-flight state in case of whitelist
                Misbehaving(pfrom->GetId(), 100, strprintf("Peer %d sent us invalid compact block/non-matching block transactions\n", pfrom->GetId()));
                return true;
            } else if (status == READ_STATUS_FAILED) {
                // Might have collided, fall back to getdata now :(
                std::vector<CInv> invs;
                invs.push_back(CInv(MSG_BLOCK, resp.blockhash));
                connman->PushMessage(pfrom, msgMaker.Make(NetMsgType::GETDATA, invs));
            } else {
                // Block is either okay, or possibly we received
                // READ_STATUS_CHECKBLOCK_FAILED.
                // Note that CheckBlock can only fail for one of a few reasons:
                // 1. bad-proof-of-work (impossible here, because we've already
                //    accepted the header)
                // 2. merkleroot doesn't match the transactions given (already
                //    caught in FillBlock with READ_STATUS_FAILED, so
                //    impossible here)
                // 3. the block is otherwise invalid (eg invalid coinbase,
                //    block is too big, too many legacy sigops, etc).
                // So if CheckBlock failed, #3 is the only possibility.
                // Under BIP 152, we don't DoS-ban unless proof of work is
                // invalid (we don't require all the stateless checks to have
                // been run).  This is handled below, so just treat this as
                // though the block was successfully read, and rely on the
                // handling in ProcessNewBlock to ensure the block index is
                // updated, reject messages go out, etc.
                MarkBlockAsReceived(resp.blockhash); // it is now an empty pointer
                fBlockRead = true;
                // mapBlockSource is only used for sending reject messages and DoS scores,
                // so the race between here and cs_main in ProcessNewBlock is fine.
                // BIP 152 permits peers to relay compact blocks after validating
                // the header only; we should not punish peers if the block turns
                // out to be invalid.
                mapBlockSource.emplace(resp.blockhash, std::make_pair(pfrom->GetId(), false));
            }
        } // Don't hold cs_main when we call into ProcessNewBlock
        if (fBlockRead) {
            bool fNewBlock = false;
            // Since we requested this block (it was in mapBlocksInFlight), force it to be processed,
            // even if it would not be a candidate for new tip (missing previous block, chain not long enough, etc)
            // This bypasses some anti-DoS logic in AcceptBlock (eg to prevent
            // disk-space attacks), but this should be safe due to the
            // protections in the compact block handler -- see related comment
            // in compact block optimistic reconstruction handling.
            ProcessNewBlock(chainparams, pblock, /*fForceProcessing=*/true, &fNewBlock);
            if (fNewBlock) {
                pfrom->nLastBlockTime = GetTime();
            } else {
                LOCK(cs_main);
                mapBlockSource.erase(pblock->GetHash());
            }
        }
    }


    else if (strCommand == NetMsgType::HEADERS && !fImporting && !fReindex) // Ignore headers received while importing
    {
        std::vector<CBlockHeader> headers;

        // Bypass the normal CBlock deserialization, as we don't want to risk deserializing 2000 full blocks.
        unsigned int nCount = ReadCompactSize(vRecv);
        if (nCount > MAX_HEADERS_RESULTS) {
            LOCK(cs_main);
            Misbehaving(pfrom->GetId(), 20, strprintf("headers message size = %u", nCount));
            return false;
        }
        headers.resize(nCount);
        for (unsigned int n = 0; n < nCount; n++) {
            vRecv >> headers[n];
            ReadCompactSize(vRecv); // ignore tx count; assume it is 0.
        }

        // Headers received via a HEADERS message should be valid, and reflect
        // the chain the peer is on. If we receive a known-invalid header,
        // disconnect the peer if it is using one of our outbound connection
        // slots.
        bool should_punish = !pfrom->fInbound && !pfrom->m_manual_connection;
        return ProcessHeadersMessage(pfrom, connman, headers, chainparams, should_punish);
    }

    else if (strCommand == NetMsgType::BLOCK && !fImporting && !fReindex) // Ignore blocks received while importing
    {
        std::shared_ptr<CBlock> pblock = std::make_shared<CBlock>();
        vRecv >> *pblock;

        LogPrint(BCLog::NET, "received block %s peer=%d\n", pblock->GetHash().ToString(), pfrom->GetId());

        bool forceProcessing = false;
        const uint256 hash(pblock->GetHash());
        {
            LOCK(cs_main);
            // Also always process if we requested the block explicitly, as we may
            // need it even though it is not a candidate for a new best tip.
            forceProcessing |= MarkBlockAsReceived(hash);
            // mapBlockSource is only used for sending reject messages and DoS scores,
            // so the race between here and cs_main in ProcessNewBlock is fine.
            mapBlockSource.emplace(hash, std::make_pair(pfrom->GetId(), true));
        }
        bool fNewBlock = false;
        ProcessNewBlock(chainparams, pblock, forceProcessing, &fNewBlock);
        if (fNewBlock) {
            pfrom->nLastBlockTime = GetTime();
        } else {
            LOCK(cs_main);
            mapBlockSource.erase(pblock->GetHash());
        }
    }


    else if (strCommand == NetMsgType::GETADDR)
    {
        // This asymmetric behavior for inbound and outbound connections was introduced
        // to prevent a fingerprinting attack: an attacker can send specific fake addresses
        // to users' AddrMan and later request them by sending getaddr messages.
        // Making nodes which are behind NAT and can only make outgoing connections ignore
        // the getaddr message mitigates the attack.
        if (!pfrom->fInbound) {
            LogPrint(BCLog::NET, "Ignoring \"getaddr\" from outbound connection. peer=%d\n", pfrom->GetId());
            return true;
        }

        // Only send one GetAddr response per connection to reduce resource waste
        //  and discourage addr stamping of INV announcements.
        if (pfrom->fSentAddr) {
            LogPrint(BCLog::NET, "Ignoring repeated \"getaddr\". peer=%d\n", pfrom->GetId());
            return true;
        }
        pfrom->fSentAddr = true;

        pfrom->vAddrToSend.clear();
        std::vector<CAddress> vAddr = connman->GetAddresses();
        FastRandomContext insecure_rand;
        for (const CAddress &addr : vAddr)
            pfrom->PushAddress(addr, insecure_rand);
    }


    else if (strCommand == NetMsgType::MEMPOOL)
    {
        if (!(pfrom->GetLocalServices() & NODE_BLOOM) && !pfrom->fWhitelisted)
        {
            LogPrint(BCLog::NET, "mempool request with bloom filters disabled, disconnect peer=%d\n", pfrom->GetId());
            pfrom->fDisconnect = true;
            return true;
        }

        if (connman->OutboundTargetReached(false) && !pfrom->fWhitelisted)
        {
            LogPrint(BCLog::NET, "mempool request with bandwidth limit reached, disconnect peer=%d\n", pfrom->GetId());
            pfrom->fDisconnect = true;
            return true;
        }

        LOCK(pfrom->cs_inventory);
        pfrom->fSendMempool = true;
    }


    else if (strCommand == NetMsgType::PING)
    {
        uint64_t nonce = 0;
        vRecv >> nonce;
        // Echo the message back with the nonce. This allows for two useful features:
        //
        // 1) A remote node can quickly check if the connection is operational
        // 2) Remote nodes can measure the latency of the network thread. If this node
        //    is overloaded it won't respond to pings quickly and the remote node can
        //    avoid sending us more work, like chain download requests.
        //
        // The nonce stops the remote getting confused between different pings: without
        // it, if the remote node sends a ping once per second and this node takes 5
        // seconds to respond to each, the 5th ping the remote sends would appear to
        // return very quickly.
        connman->PushMessage(pfrom, msgMaker.Make(NetMsgType::PONG, nonce));
    }


    else if (strCommand == NetMsgType::PONG)
    {
        int64_t pingUsecEnd = nTimeReceived;
        uint64_t nonce = 0;
        size_t nAvail = vRecv.in_avail();
        bool bPingFinished = false;
        std::string sProblem;

        if (nAvail >= sizeof(nonce)) {
            vRecv >> nonce;

            // Only process pong message if there is an outstanding ping (old ping without nonce should never pong)
            if (pfrom->nPingNonceSent != 0) {
                if (nonce == pfrom->nPingNonceSent) {
                    // Matching pong received, this ping is no longer outstanding
                    bPingFinished = true;
                    int64_t pingUsecTime = pingUsecEnd - pfrom->nPingUsecStart;
                    if (pingUsecTime > 0) {
                        // Successful ping time measurement, replace previous
                        pfrom->nPingUsecTime = pingUsecTime;
                        pfrom->nMinPingUsecTime = std::min(pfrom->nMinPingUsecTime.load(), pingUsecTime);
                    } else {
                        // This should never happen
                        sProblem = "Timing mishap";
                    }
                } else {
                    // Nonce mismatches are normal when pings are overlapping
                    sProblem = "Nonce mismatch";
                    if (nonce == 0) {
                        // This is most likely a bug in another implementation somewhere; cancel this ping
                        bPingFinished = true;
                        sProblem = "Nonce zero";
                    }
                }
            } else {
                sProblem = "Unsolicited pong without ping";
            }
        } else {
            // This is most likely a bug in another implementation somewhere; cancel this ping
            bPingFinished = true;
            sProblem = "Short payload";
        }

        if (!(sProblem.empty())) {
            LogPrint(BCLog::NET, "pong peer=%d: %s, %x expected, %x received, %u bytes\n",
                pfrom->GetId(),
                sProblem,
                pfrom->nPingNonceSent,
                nonce,
                nAvail);
        }
        if (bPingFinished) {
            pfrom->nPingNonceSent = 0;
        }
    }


    else if (strCommand == NetMsgType::FILTERLOAD)
    {
        CBloomFilter filter;
        vRecv >> filter;

        if (!filter.IsWithinSizeConstraints())
        {
            // There is no excuse for sending a too-large filter
            LOCK(cs_main);
            Misbehaving(pfrom->GetId(), 100);
        }
        else
        {
            LOCK(pfrom->cs_filter);
            pfrom->pfilter.reset(new CBloomFilter(filter));
            pfrom->pfilter->UpdateEmptyFull();
            pfrom->fRelayTxes = true;
        }
    }


    else if (strCommand == NetMsgType::FILTERADD)
    {
        std::vector<unsigned char> vData;
        vRecv >> vData;

        // Nodes must NEVER send a data item > 520 bytes (the max size for a script data object,
        // and thus, the maximum size any matched object can have) in a filteradd message
        bool bad = false;
        if (vData.size() > MAX_SCRIPT_ELEMENT_SIZE) {
            bad = true;
        } else {
            LOCK(pfrom->cs_filter);
            if (pfrom->pfilter) {
                pfrom->pfilter->insert(vData);
            } else {
                bad = true;
            }
        }
        if (bad) {
            LOCK(cs_main);
            Misbehaving(pfrom->GetId(), 100);
        }
    }


    else if (strCommand == NetMsgType::FILTERCLEAR)
    {
        LOCK(pfrom->cs_filter);
        if (pfrom->GetLocalServices() & NODE_BLOOM) {
            pfrom->pfilter.reset(new CBloomFilter());
        }
        pfrom->fRelayTxes = true;
    }

    else if (strCommand == NetMsgType::FEEFILTER) {
        CAmount newFeeFilter = 0;
        vRecv >> newFeeFilter;
        if (MoneyRange(newFeeFilter)) {
            {
                LOCK(pfrom->cs_feeFilter);
                pfrom->minFeeFilter = newFeeFilter;
            }
            LogPrint(BCLog::NET, "received: feefilter of %s from peer=%d\n", CFeeRate(newFeeFilter).ToString(), pfrom->GetId());
        }
    }

    else if (strCommand == NetMsgType::NOTFOUND) {
        // We do not care about the NOTFOUND message, but logging an Unknown Command
        // message would be undesirable as we transmit it ourselves.
    }

    else {
        // Ignore unknown commands for extensibility
        LogPrint(BCLog::NET, "Unknown command \"%s\" from peer=%d\n", SanitizeString(strCommand), pfrom->GetId());
    }



    return true;
}

static bool SendRejectsAndCheckIfBanned(CNode* pnode, CConnman* connman, bool enable_bip61)
{
    AssertLockHeld(cs_main);
    CNodeState &state = *State(pnode->GetId());

    if (enable_bip61) {
        for (const CBlockReject& reject : state.rejects) {
            connman->PushMessage(pnode, CNetMsgMaker(INIT_PROTO_VERSION).Make(NetMsgType::REJECT, std::string(NetMsgType::BLOCK), reject.chRejectCode, reject.strRejectReason, reject.hashBlock));
        }
    }
    state.rejects.clear();

    if (state.fShouldBan) {
        state.fShouldBan = false;
        if (pnode->fWhitelisted)
            LogPrintf("Warning: not punishing whitelisted peer %s!\n", pnode->addr.ToString());
        else if (pnode->m_manual_connection)
            LogPrintf("Warning: not punishing manually-connected peer %s!\n", pnode->addr.ToString());
        else {
            pnode->fDisconnect = true;
            if (pnode->addr.IsLocal())
                LogPrintf("Warning: not banning local peer %s!\n", pnode->addr.ToString());
            else
            {
                connman->Ban(pnode->addr, BanReasonNodeMisbehaving);
            }
        }
        return true;
    }
    return false;
}

bool PeerLogicValidation::ProcessMessages(CNode* pfrom, std::atomic<bool>& interruptMsgProc)
{
    const CChainParams& chainparams = Params();
    //
    // Message format
    //  (4) message start
    //  (12) command
    //  (4) size
    //  (4) checksum
    //  (x) data
    //
    bool fMoreWork = false;

    if (!pfrom->vRecvGetData.empty())
        ProcessGetData(pfrom, chainparams, connman, interruptMsgProc);

    if (pfrom->fDisconnect)
        return false;

    // this maintains the order of responses
    if (!pfrom->vRecvGetData.empty()) return true;

    // Don't bother if send buffer is too full to respond anyway
    if (pfrom->fPauseSend)
        return false;

    std::list<CNetMessage> msgs;
    {
        LOCK(pfrom->cs_vProcessMsg);
        if (pfrom->vProcessMsg.empty())
            return false;
        // Just take one message
        msgs.splice(msgs.begin(), pfrom->vProcessMsg, pfrom->vProcessMsg.begin());
        pfrom->nProcessQueueSize -= msgs.front().vRecv.size() + CMessageHeader::HEADER_SIZE;
        pfrom->fPauseRecv = pfrom->nProcessQueueSize > connman->GetReceiveFloodSize();
        fMoreWork = !pfrom->vProcessMsg.empty();
    }
    CNetMessage& msg(msgs.front());

    msg.SetVersion(pfrom->GetRecvVersion());
    // Scan for message start
    if (memcmp(msg.hdr.pchMessageStart, chainparams.MessageStart(), CMessageHeader::MESSAGE_START_SIZE) != 0) {
        LogPrint(BCLog::NET, "PROCESSMESSAGE: INVALID MESSAGESTART %s peer=%d\n", SanitizeString(msg.hdr.GetCommand()), pfrom->GetId());
        pfrom->fDisconnect = true;
        return false;
    }

    // Read header
    CMessageHeader& hdr = msg.hdr;
    if (!hdr.IsValid(chainparams.MessageStart()))
    {
        LogPrint(BCLog::NET, "PROCESSMESSAGE: ERRORS IN HEADER %s peer=%d\n", SanitizeString(hdr.GetCommand()), pfrom->GetId());
        return fMoreWork;
    }
    std::string strCommand = hdr.GetCommand();

    // Message size
    unsigned int nMessageSize = hdr.nMessageSize;

    // Checksum
    CDataStream& vRecv = msg.vRecv;
    const uint256& hash = msg.GetMessageHash();
    if (memcmp(hash.begin(), hdr.pchChecksum, CMessageHeader::CHECKSUM_SIZE) != 0)
    {
        LogPrint(BCLog::NET, "%s(%s, %u bytes): CHECKSUM ERROR expected %s was %s\n", __func__,
           SanitizeString(strCommand), nMessageSize,
           HexStr(hash.begin(), hash.begin()+CMessageHeader::CHECKSUM_SIZE),
           HexStr(hdr.pchChecksum, hdr.pchChecksum+CMessageHeader::CHECKSUM_SIZE));
        return fMoreWork;
    }

    // Process message
    bool fRet = false;
    try
    {
        fRet = ProcessMessage(pfrom, strCommand, vRecv, msg.nTime, chainparams, connman, interruptMsgProc, m_enable_bip61);
        if (interruptMsgProc)
            return false;
        if (!pfrom->vRecvGetData.empty())
            fMoreWork = true;
    }
    catch (const std::ios_base::failure& e)
    {
        if (m_enable_bip61) {
            connman->PushMessage(pfrom, CNetMsgMaker(INIT_PROTO_VERSION).Make(NetMsgType::REJECT, strCommand, REJECT_MALFORMED, std::string("error parsing message")));
        }
        if (strstr(e.what(), "end of data"))
        {
            // Allow exceptions from under-length message on vRecv
            LogPrint(BCLog::NET, "%s(%s, %u bytes): Exception '%s' caught, normally caused by a message being shorter than its stated length\n", __func__, SanitizeString(strCommand), nMessageSize, e.what());
        }
        else if (strstr(e.what(), "size too large"))
        {
            // Allow exceptions from over-long size
            LogPrint(BCLog::NET, "%s(%s, %u bytes): Exception '%s' caught\n", __func__, SanitizeString(strCommand), nMessageSize, e.what());
        }
        else if (strstr(e.what(), "non-canonical ReadCompactSize()"))
        {
            // Allow exceptions from non-canonical encoding
            LogPrint(BCLog::NET, "%s(%s, %u bytes): Exception '%s' caught\n", __func__, SanitizeString(strCommand), nMessageSize, e.what());
        }
        else
        {
            PrintExceptionContinue(&e, "ProcessMessages()");
        }
    }
    catch (const std::exception& e) {
        PrintExceptionContinue(&e, "ProcessMessages()");
    } catch (...) {
        PrintExceptionContinue(nullptr, "ProcessMessages()");
    }

    if (!fRet) {
        LogPrint(BCLog::NET, "%s(%s, %u bytes) FAILED peer=%d\n", __func__, SanitizeString(strCommand), nMessageSize, pfrom->GetId());
    }

    LOCK(cs_main);
    SendRejectsAndCheckIfBanned(pfrom, connman, m_enable_bip61);

    return fMoreWork;
}

void PeerLogicValidation::ConsiderEviction(CNode *pto, int64_t time_in_seconds)
{
    AssertLockHeld(cs_main);

    CNodeState &state = *State(pto->GetId());
    const CNetMsgMaker msgMaker(pto->GetSendVersion());

    if (!state.m_chain_sync.m_protect && IsOutboundDisconnectionCandidate(pto) && state.fSyncStarted) {
        // This is an outbound peer subject to disconnection if they don't
        // announce a block with as much work as the current tip within
        // CHAIN_SYNC_TIMEOUT + HEADERS_RESPONSE_TIME seconds (note: if
        // their chain has more work than ours, we should sync to it,
        // unless it's invalid, in which case we should find that out and
        // disconnect from them elsewhere).
        if (state.pindexBestKnownBlock != nullptr && state.pindexBestKnownBlock->nHeight >= chainActive.Tip()->nHeight) {
            if (state.m_chain_sync.m_timeout != 0) {
                state.m_chain_sync.m_timeout = 0;
                state.m_chain_sync.m_work_header = nullptr;
                state.m_chain_sync.m_sent_getheaders = false;
            }
        } else if (state.m_chain_sync.m_timeout == 0 || (state.m_chain_sync.m_work_header != nullptr && state.pindexBestKnownBlock != nullptr && state.pindexBestKnownBlock->nHeight >= state.m_chain_sync.m_work_header->nHeight)) {
            // Our best block known by this peer is behind our tip, and we're either noticing
            // that for the first time, OR this peer was able to catch up to some earlier point
            // where we checked against our tip.
            // Either way, set a new timeout based on current tip.
            state.m_chain_sync.m_timeout = time_in_seconds + CHAIN_SYNC_TIMEOUT;
            state.m_chain_sync.m_work_header = chainActive.Tip();
            state.m_chain_sync.m_sent_getheaders = false;
        } else if (state.m_chain_sync.m_timeout > 0 && time_in_seconds > state.m_chain_sync.m_timeout) {
            // No evidence yet that our peer has synced to a chain with work equal to that
            // of our tip, when we first detected it was behind. Send a single getheaders
            // message to give the peer a chance to update us.
            if (state.m_chain_sync.m_sent_getheaders) {
                // They've run out of time to catch up!
                LogPrintf("Disconnecting outbound peer %d for old chain, best known block = %s\n", pto->GetId(), state.pindexBestKnownBlock != nullptr ? state.pindexBestKnownBlock->GetBlockHash().ToString() : "<none>");
                pto->fDisconnect = true;
            } else {
                assert(state.m_chain_sync.m_work_header);
                LogPrint(BCLog::NET, "sending getheaders to outbound peer=%d to verify chain work (current best known block:%s, benchmark blockhash: %s)\n", pto->GetId(), state.pindexBestKnownBlock != nullptr ? state.pindexBestKnownBlock->GetBlockHash().ToString() : "<none>", state.m_chain_sync.m_work_header->GetBlockHash().ToString());
                connman->PushMessage(pto, msgMaker.Make(NetMsgType::GETHEADERS, chainActive.GetLocator(state.m_chain_sync.m_work_header->pprev), uint256()));
                state.m_chain_sync.m_sent_getheaders = true;
                constexpr int64_t HEADERS_RESPONSE_TIME = 120; // 2 minutes
                // Bump the timeout to allow a response, which could clear the timeout
                // (if the response shows the peer has synced), reset the timeout (if
                // the peer syncs to the required work but not to our tip), or result
                // in disconnect (if we advance to the timeout and pindexBestKnownBlock
                // has not sufficiently progressed)
                state.m_chain_sync.m_timeout = time_in_seconds + HEADERS_RESPONSE_TIME;
            }
        }
    }
}

void PeerLogicValidation::EvictExtraOutboundPeers(int64_t time_in_seconds)
{
    // Check whether we have too many outbound peers
    int extra_peers = connman->GetExtraOutboundCount();
    if (extra_peers > 0) {
        // If we have more outbound peers than we target, disconnect one.
        // Pick the outbound peer that least recently announced
        // us a new block, with ties broken by choosing the more recent
        // connection (higher node id)
        NodeId worst_peer = -1;
        int64_t oldest_block_announcement = std::numeric_limits<int64_t>::max();

        LOCK(cs_main);

        connman->ForEachNode([&](CNode* pnode) {
            AssertLockHeld(cs_main);

            // Ignore non-outbound peers, or nodes marked for disconnect already
            if (!IsOutboundDisconnectionCandidate(pnode) || pnode->fDisconnect) return;
            CNodeState *state = State(pnode->GetId());
            if (state == nullptr) return; // shouldn't be possible, but just in case
            // Don't evict our protected peers
            if (state->m_chain_sync.m_protect) return;
            if (state->m_last_block_announcement < oldest_block_announcement || (state->m_last_block_announcement == oldest_block_announcement && pnode->GetId() > worst_peer)) {
                worst_peer = pnode->GetId();
                oldest_block_announcement = state->m_last_block_announcement;
            }
        });
        if (worst_peer != -1) {
            bool disconnected = connman->ForNode(worst_peer, [&](CNode *pnode) {
                AssertLockHeld(cs_main);

                // Only disconnect a peer that has been connected to us for
                // some reasonable fraction of our check-frequency, to give
                // it time for new information to have arrived.
                // Also don't disconnect any peer we're trying to download a
                // block from.
                CNodeState &state = *State(pnode->GetId());
                if (time_in_seconds - pnode->nTimeConnected > MINIMUM_CONNECT_TIME && state.nBlocksInFlight == 0) {
                    LogPrint(BCLog::NET, "disconnecting extra outbound peer=%d (last block announcement received at time %d)\n", pnode->GetId(), oldest_block_announcement);
                    pnode->fDisconnect = true;
                    return true;
                } else {
                    LogPrint(BCLog::NET, "keeping outbound peer=%d chosen for eviction (connect time: %d, blocks_in_flight: %d)\n", pnode->GetId(), pnode->nTimeConnected, state.nBlocksInFlight);
                    return false;
                }
            });
            if (disconnected) {
                // If we disconnected an extra peer, that means we successfully
                // connected to at least one peer after the last time we
                // detected a stale tip. Don't try any more extra peers until
                // we next detect a stale tip, to limit the load we put on the
                // network from these extra connections.
                connman->SetTryNewOutboundPeer(false);
            }
        }
    }
}

void PeerLogicValidation::CheckForStaleTipAndEvictPeers(const Consensus::Params &consensusParams)
{
    if (connman == nullptr) return;

    int64_t time_in_seconds = GetTime();

    EvictExtraOutboundPeers(time_in_seconds);

    if (time_in_seconds > m_stale_tip_check_time) {
        LOCK(cs_main);
        // Check whether our tip is stale, and if so, allow using an extra
        // outbound peer
        if (TipMayBeStale(consensusParams)) {
            LogPrintf("Potential stale tip detected, will try using extra outbound peer (last tip update: %d seconds ago)\n", time_in_seconds - g_last_tip_update);
            connman->SetTryNewOutboundPeer(true);
        } else if (connman->GetTryNewOutboundPeer()) {
            connman->SetTryNewOutboundPeer(false);
        }
        m_stale_tip_check_time = time_in_seconds + STALE_CHECK_INTERVAL;
    }
}

namespace {
class CompareInvMempoolOrder
{
    CTxMemPool *mp;
public:
    explicit CompareInvMempoolOrder(CTxMemPool *_mempool)
    {
        mp = _mempool;
    }

    bool operator()(std::set<uint256>::iterator a, std::set<uint256>::iterator b)
    {
        /* As std::make_heap produces a max-heap, we want the entries with the
         * fewest ancestors/highest fee to sort later. */
        return mp->CompareDepthAndScore(*b, *a);
    }
};
}

bool PeerLogicValidation::SendMessages(CNode* pto)
{
    const Consensus::Params& consensusParams = Params().GetConsensus();
    {
        // Don't send anything until the version handshake is complete
        if (!pto->fSuccessfullyConnected || pto->fDisconnect)
            return true;

        // If we get here, the outgoing message serialization version is set and can't change.
        const CNetMsgMaker msgMaker(pto->GetSendVersion());

        //
        // Message: ping
        //
        bool pingSend = false;
        if (pto->fPingQueued) {
            // RPC ping request by user
            pingSend = true;
        }
        if (pto->nPingNonceSent == 0 && pto->nPingUsecStart + PING_INTERVAL * 1000000 < GetTimeMicros()) {
            // Ping automatically sent as a latency probe & keepalive.
            pingSend = true;
        }
        if (pingSend) {
            uint64_t nonce = 0;
            while (nonce == 0) {
                GetRandBytes((unsigned char*)&nonce, sizeof(nonce));
            }
            pto->fPingQueued = false;
            pto->nPingUsecStart = GetTimeMicros();
            pto->nPingNonceSent = nonce;
            connman->PushMessage(pto, msgMaker.Make(NetMsgType::PING, nonce));
        }

        TRY_LOCK(cs_main, lockMain); // Acquire cs_main for IsInitialBlockDownload() and CNodeState()
        if (!lockMain)
            return true;

        if (SendRejectsAndCheckIfBanned(pto, connman, m_enable_bip61))
            return true;
        CNodeState &state = *State(pto->GetId());

        // Address refresh broadcast
        int64_t nNow = GetTimeMicros();
        if (!IsInitialBlockDownload() && pto->nNextLocalAddrSend < nNow) {
            AdvertiseLocal(pto);
            pto->nNextLocalAddrSend = PoissonNextSend(nNow, AVG_LOCAL_ADDRESS_BROADCAST_INTERVAL);
        }

        //
        // Message: addr
        //
        if (pto->nNextAddrSend < nNow) {
            pto->nNextAddrSend = PoissonNextSend(nNow, AVG_ADDRESS_BROADCAST_INTERVAL);
            std::vector<CAddress> vAddr;
            vAddr.reserve(pto->vAddrToSend.size());
            for (const CAddress& addr : pto->vAddrToSend)
            {
                if (!pto->addrKnown.contains(addr.GetKey()))
                {
                    pto->addrKnown.insert(addr.GetKey());
                    vAddr.push_back(addr);
                    // receiver rejects addr messages larger than 1000
                    if (vAddr.size() >= 1000)
                    {
                        connman->PushMessage(pto, msgMaker.Make(NetMsgType::ADDR, vAddr));
                        vAddr.clear();
                    }
                }
            }
            pto->vAddrToSend.clear();
            if (!vAddr.empty())
                connman->PushMessage(pto, msgMaker.Make(NetMsgType::ADDR, vAddr));
            // we only send the big addr message once
            if (pto->vAddrToSend.capacity() > 40)
                pto->vAddrToSend.shrink_to_fit();
        }

        // Start block sync
        if (pindexBestHeader == nullptr)
            pindexBestHeader = chainActive.Tip();
        bool fFetch = state.fPreferredDownload || (nPreferredDownload == 0 && !pto->fClient && !pto->fOneShot); // Download if this is a nice peer, or we have no nice peers and this one might do.
        if (!state.fSyncStarted && !pto->fClient && !fImporting && !fReindex) {
            // Only actively request headers from a single peer, unless we're close to today.
            if ((nSyncStarted == 0 && fFetch) || pindexBestHeader->GetBlockTime() > GetAdjustedTime() - 24 * 60 * 60) {
                state.fSyncStarted = true;
                state.nHeadersSyncTimeout = GetTimeMicros() + HEADERS_DOWNLOAD_TIMEOUT_BASE + HEADERS_DOWNLOAD_TIMEOUT_PER_HEADER * (GetAdjustedTime() - pindexBestHeader->GetBlockTime())/(consensusParams.nExpectedBlockTime);
                nSyncStarted++;
                const CBlockIndex *pindexStart = pindexBestHeader;
                /* If possible, start at the block preceding the currently
                   best known header.  This ensures that we always get a
                   non-empty list of headers back as long as the peer
                   is up-to-date.  With a non-empty response, we can initialise
                   the peer's known best block.  This wouldn't be possible
                   if we requested starting at pindexBestHeader and
                   got back an empty response.  */
                if (pindexStart->pprev)
                    pindexStart = pindexStart->pprev;
                LogPrint(BCLog::NET, "initial getheaders (%d) to peer=%d (startheight:%d)\n", pindexStart->nHeight, pto->GetId(), pto->nStartingHeight);
                connman->PushMessage(pto, msgMaker.Make(NetMsgType::GETHEADERS, chainActive.GetLocator(pindexStart), uint256()));
            }
        }

        // Resend wallet transactions that haven't gotten in a block yet
        // Except during reindex, importing and IBD, when old wallet
        // transactions become unconfirmed and spams other nodes.
        if (!fReindex && !fImporting && !IsInitialBlockDownload())
        {
            GetMainSignals().Broadcast(nTimeBestReceived, connman);
        }

        //
        // Try sending block announcements via headers
        //
        {
            // If we have less than MAX_BLOCKS_TO_ANNOUNCE in our
            // list of block hashes we're relaying, and our peer wants
            // headers announcements, then find the first header
            // not yet known to our peer but would connect, and send.
            // If no header would connect, or if we have too many
            // blocks, or if the peer doesn't want headers, just
            // add all to the inv queue.
            LOCK(pto->cs_inventory);
            std::vector<CBlock> vHeaders;
            bool fRevertToInv = ((!state.fPreferHeaders &&
                                 (!state.fPreferHeaderAndIDs || pto->vBlockHashesToAnnounce.size() > 1)) ||
                                pto->vBlockHashesToAnnounce.size() > MAX_BLOCKS_TO_ANNOUNCE);
            const CBlockIndex *pBestIndex = nullptr; // last header queued for delivery
            ProcessBlockAvailability(pto->GetId()); // ensure pindexBestKnownBlock is up-to-date

            if (!fRevertToInv) {
                bool fFoundStartingHeader = false;
                // Try to find first header that our peer doesn't have, and
                // then send all headers past that one.  If we come across any
                // headers that aren't on chainActive, give up.
                for (const uint256 &hash : pto->vBlockHashesToAnnounce) {
                    const CBlockIndex* pindex = LookupBlockIndex(hash);
                    assert(pindex);
                    if (chainActive[pindex->nHeight] != pindex) {
                        // Bail out if we reorged away from this block
                        fRevertToInv = true;
                        break;
                    }
                    if (pBestIndex != nullptr && pindex->pprev != pBestIndex) {
                        // This means that the list of blocks to announce don't
                        // connect to each other.
                        // This shouldn't really be possible to hit during
                        // regular operation (because reorgs should take us to
                        // a chain that has some block not on the prior chain,
                        // which should be caught by the prior check), but one
                        // way this could happen is by using invalidateblock /
                        // reconsiderblock repeatedly on the tip, causing it to
                        // be added multiple times to vBlockHashesToAnnounce.
                        // Robustly deal with this rare situation by reverting
                        // to an inv.
                        fRevertToInv = true;
                        break;
                    }
                    pBestIndex = pindex;
                    if (fFoundStartingHeader) {
                        // add this to the headers message
                        vHeaders.push_back(pindex->GetBlockHeader());
                    } else if (PeerHasHeader(&state, pindex)) {
                        continue; // keep looking for the first new block
                    } else if (pindex->pprev == nullptr || PeerHasHeader(&state, pindex->pprev)) {
                        // Peer doesn't have this header but they do have the prior one.
                        // Start sending headers.
                        fFoundStartingHeader = true;
                        vHeaders.push_back(pindex->GetBlockHeader());
                    } else {
                        // Peer doesn't have this header or the prior one -- nothing will
                        // connect, so bail out.
                        fRevertToInv = true;
                        break;
                    }
                }
            }
            if (!fRevertToInv && !vHeaders.empty()) {
                if (vHeaders.size() == 1 && state.fPreferHeaderAndIDs) {
                    // We only send up to 1 block as header-and-ids, as otherwise
                    // probably means we're doing an initial-ish-sync or they're slow
                    LogPrint(BCLog::NET, "%s sending header-and-ids %s to peer=%d\n", __func__,
                            vHeaders.front().GetHash().ToString(), pto->GetId());

                    int nSendFlags = SERIALIZE_TRANSACTION_NO_WITNESS;

                    bool fGotBlockFromCache = false;
                    {
                        LOCK(cs_most_recent_block);
                        if (most_recent_block_hash == pBestIndex->GetBlockHash()) {
                            if (!fWitnessesPresentInMostRecentCompactBlock)
                                connman->PushMessage(pto, msgMaker.Make(nSendFlags, NetMsgType::CMPCTBLOCK, *most_recent_compact_block));
                            else {
                                CBlockHeaderAndShortTxIDs cmpctblock(*most_recent_block);
                                connman->PushMessage(pto, msgMaker.Make(nSendFlags, NetMsgType::CMPCTBLOCK, cmpctblock));
                            }
                            fGotBlockFromCache = true;
                        }
                    }
                    if (!fGotBlockFromCache) {
                        CBlock block;
                        bool ret = ReadBlockFromDisk(block, pBestIndex, consensusParams);
                        assert(ret);
                        CBlockHeaderAndShortTxIDs cmpctblock(block);
                        connman->PushMessage(pto, msgMaker.Make(nSendFlags, NetMsgType::CMPCTBLOCK, cmpctblock));
                    }
                    state.pindexBestHeaderSent = pBestIndex;
                } else if (state.fPreferHeaders) {
                    if (vHeaders.size() > 1) {
                        LogPrint(BCLog::NET, "%s: %u headers, range (%s, %s), to peer=%d\n", __func__,
                                vHeaders.size(),
                                vHeaders.front().GetHash().ToString(),
                                vHeaders.back().GetHash().ToString(), pto->GetId());
                    } else {
                        LogPrint(BCLog::NET, "%s: sending header %s to peer=%d\n", __func__,
                                vHeaders.front().GetHash().ToString(), pto->GetId());
                    }
                    connman->PushMessage(pto, msgMaker.Make(NetMsgType::HEADERS, vHeaders));
                    state.pindexBestHeaderSent = pBestIndex;
                } else
                    fRevertToInv = true;
            }
            if (fRevertToInv) {
                // If falling back to using an inv, just try to inv the tip.
                // The last entry in vBlockHashesToAnnounce was our tip at some point
                // in the past.
                if (!pto->vBlockHashesToAnnounce.empty()) {
                    const uint256 &hashToAnnounce = pto->vBlockHashesToAnnounce.back();
                    const CBlockIndex* pindex = LookupBlockIndex(hashToAnnounce);
                    assert(pindex);

                    // Warn if we're announcing a block that is not on the main chain.
                    // This should be very rare and could be optimized out.
                    // Just log for now.
                    if (chainActive[pindex->nHeight] != pindex) {
                        LogPrint(BCLog::NET, "Announcing block %s not on main chain (tip=%s)\n",
                            hashToAnnounce.ToString(), chainActive.Tip()->GetBlockHash().ToString());
                    }

                    // If the peer's chain has this block, don't inv it back.
                    if (!PeerHasHeader(&state, pindex)) {
                        pto->PushInventory(CInv(MSG_BLOCK, hashToAnnounce));
                        LogPrint(BCLog::NET, "%s: sending inv peer=%d hash=%s\n", __func__,
                            pto->GetId(), hashToAnnounce.ToString());
                    }
                }
            }
            pto->vBlockHashesToAnnounce.clear();
        }

        //
        // Message: inventory
        //
        std::vector<CInv> vInv;
        {
            LOCK(pto->cs_inventory);
            vInv.reserve(std::max<size_t>(pto->vInventoryBlockToSend.size(), INVENTORY_BROADCAST_MAX));

            // Add blocks
            for (const uint256& hash : pto->vInventoryBlockToSend) {
                vInv.push_back(CInv(MSG_BLOCK, hash));
                if (vInv.size() == MAX_INV_SZ) {
                    connman->PushMessage(pto, msgMaker.Make(NetMsgType::INV, vInv));
                    vInv.clear();
                }
            }
            pto->vInventoryBlockToSend.clear();

            // Check whether periodic sends should happen
            bool fSendTrickle = pto->fWhitelisted;
            if (pto->nNextInvSend < nNow) {
                fSendTrickle = true;
                if (pto->fInbound) {
                    pto->nNextInvSend = connman->PoissonNextSendInbound(nNow, INVENTORY_BROADCAST_INTERVAL);
                } else {
                    // Use half the delay for outbound peers, as there is less privacy concern for them.
                    pto->nNextInvSend = PoissonNextSend(nNow, INVENTORY_BROADCAST_INTERVAL >> 1);
                }
            }

            // Time to send but the peer has requested we not relay transactions.
            if (fSendTrickle) {
                LOCK(pto->cs_filter);
                if (!pto->fRelayTxes) pto->setInventoryTxToSend.clear();
            }

            // Respond to BIP35 mempool requests
            if (fSendTrickle && pto->fSendMempool) {
                auto vtxinfo = mempool.infoAll();
                pto->fSendMempool = false;
                CAmount filterrate = 0;
                {
                    LOCK(pto->cs_feeFilter);
                    filterrate = pto->minFeeFilter;
                }

                LOCK(pto->cs_filter);

                for (const auto& txinfo : vtxinfo) {
                    const uint256& hash = txinfo.tx->GetHashMalFix();
                    CInv inv(MSG_TX, hash);
                    pto->setInventoryTxToSend.erase(hash);
                    if (filterrate) {
                        if (txinfo.feeRate.GetFeePerK() < filterrate)
                            continue;
                    }
                    if (pto->pfilter) {
                        if (!pto->pfilter->IsRelevantAndUpdate(*txinfo.tx)) continue;
                    }
                    pto->filterInventoryKnown.insert(hash);
                    vInv.push_back(inv);
                    if (vInv.size() == MAX_INV_SZ) {
                        connman->PushMessage(pto, msgMaker.Make(NetMsgType::INV, vInv));
                        vInv.clear();
                    }
                }
                pto->timeLastMempoolReq = GetTime();
            }

            // Determine transactions to relay
            if (fSendTrickle) {
                // Produce a vector with all candidates for sending
                std::vector<std::set<uint256>::iterator> vInvTx;
                vInvTx.reserve(pto->setInventoryTxToSend.size());
                for (std::set<uint256>::iterator it = pto->setInventoryTxToSend.begin(); it != pto->setInventoryTxToSend.end(); it++) {
                    vInvTx.push_back(it);
                }
                CAmount filterrate = 0;
                {
                    LOCK(pto->cs_feeFilter);
                    filterrate = pto->minFeeFilter;
                }
                // Topologically and fee-rate sort the inventory we send for privacy and priority reasons.
                // A heap is used so that not all items need sorting if only a few are being sent.
                CompareInvMempoolOrder compareInvMempoolOrder(&mempool);
                std::make_heap(vInvTx.begin(), vInvTx.end(), compareInvMempoolOrder);
                // No reason to drain out at many times the network's capacity,
                // especially since we have many peers and some will draw much shorter delays.
                unsigned int nRelayedTransactions = 0;
                LOCK(pto->cs_filter);
                while (!vInvTx.empty() && nRelayedTransactions < INVENTORY_BROADCAST_MAX) {
                    // Fetch the top element from the heap
                    std::pop_heap(vInvTx.begin(), vInvTx.end(), compareInvMempoolOrder);
                    std::set<uint256>::iterator it = vInvTx.back();
                    vInvTx.pop_back();
                    uint256 hash = *it;
                    // Remove it from the to-be-sent set
                    pto->setInventoryTxToSend.erase(it);
                    // Check if not in the filter already
                    if (pto->filterInventoryKnown.contains(hash)) {
                        continue;
                    }
                    // Not in the mempool anymore? don't bother sending it.
                    auto txinfo = mempool.info(hash);
                    if (!txinfo.tx) {
                        continue;
                    }
                    if (filterrate && txinfo.feeRate.GetFeePerK() < filterrate) {
                        continue;
                    }
                    if (pto->pfilter && !pto->pfilter->IsRelevantAndUpdate(*txinfo.tx)) continue;
                    // Send
                    vInv.push_back(CInv(MSG_TX, hash));
                    nRelayedTransactions++;
                    {
                        // Expire old relay messages
                        while (!vRelayExpiration.empty() && vRelayExpiration.front().first < nNow)
                        {
                            mapRelay.erase(vRelayExpiration.front().second);
                            vRelayExpiration.pop_front();
                        }

                        auto ret = mapRelay.insert(std::make_pair(hash, std::move(txinfo.tx)));
                        if (ret.second) {
                            vRelayExpiration.push_back(std::make_pair(nNow + 15 * 60 * 1000000, ret.first));
                        }
                    }
                    if (vInv.size() == MAX_INV_SZ) {
                        connman->PushMessage(pto, msgMaker.Make(NetMsgType::INV, vInv));
                        vInv.clear();
                    }
                    pto->filterInventoryKnown.insert(hash);
                }
            }
        }
        if (!vInv.empty())
            connman->PushMessage(pto, msgMaker.Make(NetMsgType::INV, vInv));

        // Detect whether we're stalling
        nNow = GetTimeMicros();
        if (state.nStallingSince && state.nStallingSince < nNow - 1000000 * BLOCK_STALLING_TIMEOUT) {
            // Stalling only triggers when the block download window cannot move. During normal steady state,
            // the download window should be much larger than the to-be-downloaded set of blocks, so disconnection
            // should only happen during initial block download.
            LogPrintf("Peer=%d is stalling block download, disconnecting\n", pto->GetId());
            pto->fDisconnect = true;
            return true;
        }
        // In case there is a block that has been in flight from this peer for 2 + 0.5 * N times the block interval
        // (with N the number of peers from which we're downloading validated blocks), disconnect due to timeout.
        // We compensate for other peers to prevent killing off peers due to our own downstream link
        // being saturated. We only count validated in-flight blocks so peers can't advertise non-existing block hashes
        // to unreasonably increase our timeout.
        if (state.vBlocksInFlight.size() > 0) {
            QueuedBlock &queuedBlock = state.vBlocksInFlight.front();
            int nOtherPeersWithValidatedDownloads = nPeersWithValidatedDownloads - (state.nBlocksInFlightValidHeaders > 0);
            if (nNow > state.nDownloadingSince + BLOCK_DOWNLOAD_TIMEOUT * (BLOCK_DOWNLOAD_TIMEOUT_BASE + BLOCK_DOWNLOAD_TIMEOUT_PER_PEER * nOtherPeersWithValidatedDownloads)) {
                LogPrintf("Timeout downloading block %s from peer=%d, disconnecting\n", queuedBlock.hash.ToString(), pto->GetId());
                pto->fDisconnect = true;
                return true;
            }
        }
        // Check for headers sync timeouts
        if (state.fSyncStarted && state.nHeadersSyncTimeout < std::numeric_limits<int64_t>::max()) {
            // Detect whether this is a stalling initial-headers-sync peer
            if (pindexBestHeader->GetBlockTime() <= GetAdjustedTime() - 24*60*60) {
                if (nNow > state.nHeadersSyncTimeout && nSyncStarted == 1 && (nPreferredDownload - state.fPreferredDownload >= 1)) {
                    // Disconnect a (non-whitelisted) peer if it is our only sync peer,
                    // and we have others we could be using instead.
                    // Note: If all our peers are inbound, then we won't
                    // disconnect our sync peer for stalling; we have bigger
                    // problems if we can't get any outbound peers.
                    if (!pto->fWhitelisted) {
                        LogPrintf("Timeout downloading headers from peer=%d, disconnecting\n", pto->GetId());
                        pto->fDisconnect = true;
                        return true;
                    } else {
                        LogPrintf("Timeout downloading headers from whitelisted peer=%d, not disconnecting\n", pto->GetId());
                        // Reset the headers sync state so that we have a
                        // chance to try downloading from a different peer.
                        // Note: this will also result in at least one more
                        // getheaders message to be sent to
                        // this peer (eventually).
                        state.fSyncStarted = false;
                        nSyncStarted--;
                        state.nHeadersSyncTimeout = 0;
                    }
                }
            } else {
                // After we've caught up once, reset the timeout so we can't trigger
                // disconnect later.
                state.nHeadersSyncTimeout = std::numeric_limits<int64_t>::max();
            }
        }

        // Check that outbound peers have reasonable chains
        // GetTime() is used by this anti-DoS logic so we can test this using mocktime
        ConsiderEviction(pto, GetTime());

        //
        // Message: getdata (blocks)
        //
        std::vector<CInv> vGetData;
        if (!pto->fClient && ((fFetch && !pto->m_limited_node) || !IsInitialBlockDownload()) && state.nBlocksInFlight < MAX_BLOCKS_IN_TRANSIT_PER_PEER) {
            std::vector<const CBlockIndex*> vToDownload;
            NodeId staller = -1;
            FindNextBlocksToDownload(pto->GetId(), MAX_BLOCKS_IN_TRANSIT_PER_PEER - state.nBlocksInFlight, vToDownload, staller, consensusParams);
            for (const CBlockIndex *pindex : vToDownload) {
                vGetData.push_back(CInv(MSG_BLOCK, pindex->GetBlockHash()));
                MarkBlockAsInFlight(pto->GetId(), pindex->GetBlockHash(), pindex);
                LogPrint(BCLog::NET, "Requesting block %s (%d) peer=%d\n", pindex->GetBlockHash().ToString(),
                    pindex->nHeight, pto->GetId());
            }
            if (state.nBlocksInFlight == 0 && staller != -1) {
                if (State(staller)->nStallingSince == 0) {
                    State(staller)->nStallingSince = nNow;
                    LogPrint(BCLog::NET, "Stall started peer=%d\n", staller);
                }
            }
        }

        //
        // Message: getdata (non-blocks)
        //
        while (!pto->mapAskFor.empty() && (*pto->mapAskFor.begin()).first <= nNow)
        {
            const CInv& inv = (*pto->mapAskFor.begin()).second;
            if (!AlreadyHave(inv))
            {
                LogPrint(BCLog::NET, "Requesting %s peer=%d\n", inv.ToString(), pto->GetId());
                vGetData.push_back(inv);
                if (vGetData.size() >= 1000)
                {
                    connman->PushMessage(pto, msgMaker.Make(NetMsgType::GETDATA, vGetData));
                    vGetData.clear();
                }
            } else {
                //If we're not going to ask, don't expect a response.
                pto->setAskFor.erase(inv.hash);
            }
            pto->mapAskFor.erase(pto->mapAskFor.begin());
        }
        if (!vGetData.empty())
            connman->PushMessage(pto, msgMaker.Make(NetMsgType::GETDATA, vGetData));

        //
        // Message: feefilter
        //
        // We don't want white listed peers to filter txs to us if we have -whitelistforcerelay
        if (gArgs.GetBoolArg("-feefilter", DEFAULT_FEEFILTER) &&
            !(pto->fWhitelisted && gArgs.GetBoolArg("-whitelistforcerelay", DEFAULT_WHITELISTFORCERELAY))) {
            CAmount currentFilter = mempool.GetMinFee(gArgs.GetArg("-maxmempool", DEFAULT_MAX_MEMPOOL_SIZE) * 1000000).GetFeePerK();
            int64_t timeNow = GetTimeMicros();
            if (timeNow > pto->nextSendTimeFeeFilter) {
                static CFeeRate default_feerate(DEFAULT_MIN_RELAY_TX_FEE);
                static FeeFilterRounder filterRounder(default_feerate);
                CAmount filterToSend = filterRounder.round(currentFilter);
                // We always have a fee filter of at least minRelayTxFee
                filterToSend = std::max(filterToSend, ::minRelayTxFee.GetFeePerK());
                if (filterToSend != pto->lastSentFeeFilter) {
                    connman->PushMessage(pto, msgMaker.Make(NetMsgType::FEEFILTER, filterToSend));
                    pto->lastSentFeeFilter = filterToSend;
                }
                pto->nextSendTimeFeeFilter = PoissonNextSend(timeNow, AVG_FEEFILTER_BROADCAST_INTERVAL);
            }
            // If the fee filter has changed substantially and it's still more than MAX_FEEFILTER_CHANGE_DELAY
            // until scheduled broadcast, then move the broadcast to within MAX_FEEFILTER_CHANGE_DELAY.
            else if (timeNow + MAX_FEEFILTER_CHANGE_DELAY * 1000000 < pto->nextSendTimeFeeFilter &&
                     (currentFilter < 3 * pto->lastSentFeeFilter / 4 || currentFilter > 4 * pto->lastSentFeeFilter / 3)) {
                pto->nextSendTimeFeeFilter = timeNow + GetRandInt(MAX_FEEFILTER_CHANGE_DELAY) * 1000000;
            }
        }
    }
    return true;
}

class CNetProcessingCleanup
{
public:
    CNetProcessingCleanup() {}
    ~CNetProcessingCleanup() {
        // orphan transactions
        mapOrphanTransactions.clear();
        mapOrphanTransactionsByPrev.clear();
    }
} instance_of_cnetprocessingcleanup;<|MERGE_RESOLUTION|>--- conflicted
+++ resolved
@@ -1737,11 +1737,6 @@
         int64_t nTimeOffset = nTime - GetTime();
         pfrom->nTimeOffset = nTimeOffset;
         AddTimeData(pfrom->addr, nTimeOffset);
-<<<<<<< HEAD
-=======
-
-
->>>>>>> 3983f89a
         // Feeler connections exist only to verify if address is online.
         if (pfrom->fFeeler) {
             assert(pfrom->fInbound == false);
@@ -1775,23 +1770,7 @@
                       (fLogIPs ? strprintf(", peeraddr=%s", pfrom->addr.ToString()) : ""));
         }
 
-<<<<<<< HEAD
-        if (pfrom->nVersion >= SENDHEADERS_VERSION) {
-            // Tell our peer we prefer to receive headers rather than inv's
-            // We send this to non-NODE NETWORK peers as well, because even
-            // non-NODE NETWORK peers can announce blocks (such as pruning
-            // nodes)
-            connman->PushMessage(pfrom, msgMaker.Make(NetMsgType::SENDHEADERS));
-        }
-        if (pfrom->nVersion >= SHORT_IDS_BLOCKS_VERSION) {
-            // Tell our peer we are willing to provide version 1 cmpctblocks
-            // However, we do not request new block announcements using
-            // cmpctblock messages.
-            // We send this to non-NODE NETWORK peers as well, because
-            // they may wish to request compact blocks from us
-            bool fAnnounceUsingCMPCTBLOCK = false;
-            uint64_t nCMPCTBLOCKVersion = 1;
-=======
+
         // Tell our peer we prefer to receive headers rather than inv's
         // We send this to non-NODE NETWORK peers as well, because even
         // non-NODE NETWORK peers can announce blocks (such as pruning
@@ -1804,10 +1783,9 @@
         // We send this to non-NODE NETWORK peers as well, because
         // they may wish to request compact blocks from us
         bool fAnnounceUsingCMPCTBLOCK = false;
-        uint64_t nCMPCTBLOCKVersion = 2;
-        if (pfrom->GetLocalServices() & NODE_WITNESS)
->>>>>>> 3983f89a
-            connman->PushMessage(pfrom, msgMaker.Make(NetMsgType::SENDCMPCT, fAnnounceUsingCMPCTBLOCK, nCMPCTBLOCKVersion));
+        uint64_t nCMPCTBLOCKVersion = 1;
+
+        connman->PushMessage(pfrom, msgMaker.Make(NetMsgType::SENDCMPCT, fAnnounceUsingCMPCTBLOCK, nCMPCTBLOCKVersion));
         nCMPCTBLOCKVersion = 1;
         connman->PushMessage(pfrom, msgMaker.Make(NetMsgType::SENDCMPCT, fAnnounceUsingCMPCTBLOCK, nCMPCTBLOCKVersion));
 
