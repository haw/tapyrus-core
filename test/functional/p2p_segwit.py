#!/usr/bin/env python3
# Copyright (c) 2016-2018 The Bitcoin Core developers
# Distributed under the MIT software license, see the accompanying
# file COPYING or http://www.opensource.org/licenses/mit-license.php.
"""Test segwit transactions and blocks on P2P network."""
from binascii import hexlify
import math
import random
import struct
import time

from test_framework.blocktools import create_block, create_coinbase, add_witness_commitment, get_witness_script, WITNESS_COMMITMENT_HEADER, createTestGenesisBlock
from test_framework.key import CECKey, CPubKey
from test_framework.messages import (
    BIP125_SEQUENCE_NUMBER,
    CBlock,
    CBlockHeader,
    CInv,
    COutPoint,
    CTransaction,
    CTxIn,
    CTxInWitness,
    CTxOut,
    CTxWitness,
    MAX_BLOCK_BASE_SIZE,
    NODE_NETWORK,
    NODE_WITNESS,
    msg_block,
    msg_getdata,
    msg_headers,
    msg_inv,
    msg_tx,
    msg_witness_block,
    msg_witness_tx,
    ser_uint256,
    ser_vector,
    sha256,
    uint256_from_str,
    ser_string_vector,
    ser_compact_size
)
from test_framework.mininode import (
    P2PInterface,
    mininode_lock,
    wait_until,
)
from test_framework.script import (
    CScript,
    CScriptNum,
    CScriptOp,
    MAX_SCRIPT_ELEMENT_SIZE,
    OP_0,
    OP_1,
    OP_16,
    OP_2DROP,
    OP_CHECKMULTISIG,
    OP_CHECKSIG,
    OP_DROP,
    OP_DUP,
    OP_ELSE,
    OP_ENDIF,
    OP_EQUAL,
    OP_EQUALVERIFY,
    OP_HASH160,
    OP_IF,
    OP_RETURN,
    OP_TRUE,
    SIGHASH_ALL,
    SIGHASH_ANYONECANPAY,
    SIGHASH_NONE,
    SIGHASH_SINGLE,
    SegwitVersion1SignatureHash,
    SignatureHash,
    hash160,
)
from test_framework.test_framework import BitcoinTestFramework
from test_framework.util import (
    assert_equal,
    bytes_to_hex_str,
    connect_nodes,
    disconnect_nodes,
    get_bip9_status,
    hex_str_to_bytes,
    sync_blocks,
    sync_mempools,
    assert_raises_rpc_error
)

# The versionbit bit used to signal activation of SegWit
VB_WITNESS_BIT = 1
VB_PERIOD = 144
VB_TOP_BITS = 0x20000000

MAX_SIGOP_COST = 80000

class UTXO():
    """Used to keep track of anyone-can-spend outputs that we can use in the tests."""
    def __init__(self, sha256, n, value):
        self.sha256 = sha256
        self.n = n
        self.nValue = value

def get_p2pkh_script(pubkeyhash):
    """Get the script associated with a P2PKH."""
    return CScript([CScriptOp(OP_DUP), CScriptOp(OP_HASH160), pubkeyhash, CScriptOp(OP_EQUALVERIFY), CScriptOp(OP_CHECKSIG)])

def sign_p2pk_witness_input(script, tx_to, in_idx, hashtype, value, key):
    """Add signature for a P2PK witness program."""
    tx_hash = SegwitVersion1SignatureHash(script, tx_to, in_idx, hashtype, value)
    signature = key.sign(tx_hash) + chr(hashtype).encode('latin-1')
    tx_to.wit.vtxinwit[in_idx].scriptWitness.stack = [signature, script]
    tx_to.rehash()

def get_virtual_size(witness_block):
    """Calculate the virtual size of a witness block.

    Virtual size is base + witness/4."""
    base_size = len(witness_block.serialize(with_witness=False))
    total_size = len(witness_block.serialize(with_witness=True))
    # the "+3" is so we round up
    vsize = int((3 * base_size + total_size + 3) / 4)
    return vsize

def test_transaction_acceptance(rpc, p2p, tx, with_witness, accepted, reason=None):
    """Send a transaction to the node and check that it's accepted to the mempool

    - Submit the transaction over the p2p interface
    - use the getrawmempool rpc to check for acceptance."""
    tx_message = msg_tx(tx)
    if with_witness:
        tx_message = msg_witness_tx(tx)
    p2p.send_message(tx_message)
    p2p.sync_with_ping()
    assert_equal(tx.hashMalFix in rpc.getrawmempool(), accepted)
    if (reason is not None and not accepted):
        # Check the rejection reason as well.
        with mininode_lock:
            assert_equal(p2p.last_message["reject"].reason, reason)

def test_witness_block(rpc, p2p, block, with_witness, accepted, reason=None):
    """Send a block to the node and check that it's accepted

    - Submit the block over the p2p interface
    - use the getbestblockhash rpc to check for acceptance."""
    if with_witness:
        p2p.send_message(msg_witness_block(block))
    else:
        p2p.send_message(msg_block(block))
    p2p.sync_with_ping()
    assert_equal(rpc.getbestblockhash() == block.hash, accepted)
    if (reason is not None and not accepted):
        # Check the rejection reason as well.
        with mininode_lock:
            assert_equal(p2p.last_message["reject"].reason, reason)

class TestP2PConn(P2PInterface):
    def __init__(self):
        super().__init__()
        self.getdataset = set()

    def on_getdata(self, message):
        for inv in message.inv:
            self.getdataset.add(inv.hash)

    def announce_tx_and_wait_for_getdata(self, tx, timeout=60, success=True):
        with mininode_lock:
            self.last_message.pop("getdata", None)
        self.send_message(msg_inv(inv=[CInv(1, tx.malfixsha256)]))
        if success:
            self.wait_for_getdata(timeout)
        else:
            time.sleep(timeout)
            assert not self.last_message.get("getdata")

    def announce_block_and_wait_for_getdata(self, block, use_header, timeout=60):
        with mininode_lock:
            self.last_message.pop("getdata", None)
            self.last_message.pop("getheaders", None)
        msg = msg_headers()
        msg.headers = [CBlockHeader(block)]
        if use_header:
            self.send_message(msg)
        else:
            self.send_message(msg_inv(inv=[CInv(2, block.sha256)]))
            self.wait_for_getheaders()
            self.send_message(msg)
        self.wait_for_getdata()

    def request_block(self, blockhash, inv_type, timeout=60):
        with mininode_lock:
            self.last_message.pop("block", None)
        self.send_message(msg_getdata(inv=[CInv(inv_type, blockhash)]))
        self.wait_for_block(blockhash, timeout)
        return self.last_message["block"].block

class SegWitTest(BitcoinTestFramework):
    def set_test_params(self):
        self.setup_clean_chain = True
        self.num_nodes = 3
        # This test tests SegWit both pre and post-activation, so use the normal BIP9 activation.
        self.extra_args = [["-whitelist=127.0.0.1"], ["-whitelist=127.0.0.1", "-acceptnonstdtxn=0"], ["-whitelist=127.0.0.1"]]
        #this is needed as some tests based on block length are optimized based on proof length for one signature.
        self.signblockthreshold = 1
        self.signblockpubkeys = "0201c537fd7eb7928700927b48e51ceec621fc8ba1177ee2ad67336ed91e2f63a1"
        self.signblockprivkeys = ["aa3680d5d48a8283413f7a108367c7299ca73f553735860a87b08f39395618b7"]
        self.genesisBlock = createTestGenesisBlock(self.signblockpubkeys, self.signblockthreshold, self.signblockprivkeys, int(time.time() - 100))

    def setup_network(self):
        self.setup_nodes()
        connect_nodes(self.nodes[0], 1)
        connect_nodes(self.nodes[0], 2)
        self.sync_all()

    # Helper functions

    def build_next_block(self, version=4):
        """Build a block on top of node0's tip."""
        tip = self.nodes[0].getbestblockhash()
        height = self.nodes[0].getblockcount() + 1
        block_time = self.nodes[0].getblockheader(tip)["mediantime"] + 1
        block = create_block(int(tip, 16), create_coinbase(height), block_time)
        block.version = version
        block.rehash()
        return block

    def update_witness_block_with_transactions(self, block, tx_list, with_witness=True, nonce=0):
        """Add list of transactions to block, adds witness commitment, then solves."""
        block.vtx.extend(tx_list)
        if with_witness:
            add_witness_commitment(block, nonce)
        else:
            block.hashMerkleRoot = block.calc_merkle_root()
            block.hashImMerkleRoot = block.calc_immutable_merkle_root()
        block.solve(self.signblockprivkeys)

    def run_test(self):
        # Setup the p2p connections
        # self.test_node sets NODE_WITNESS|NODE_NETWORK
        self.test_node = self.nodes[0].add_p2p_connection(TestP2PConn(), services=NODE_NETWORK | NODE_WITNESS, wait_for_verack = False)
        self.test_node.wait_for_disconnect(timeout=10)
        self.test_node = self.nodes[0].add_p2p_connection(TestP2PConn(), services=NODE_NETWORK)

        # self.old_node sets only NODE_NETWORK
        self.old_node = self.nodes[0].add_p2p_connection(TestP2PConn(), services=NODE_NETWORK)
        # self.std_node is for testing node1 (fRequireStandard=true)
        self.std_node = self.nodes[1].add_p2p_connection(TestP2PConn(), services=NODE_NETWORK)

        assert self.test_node.nServices & NODE_WITNESS == 0
        assert self.old_node.nServices & NODE_WITNESS == 0
        assert self.std_node.nServices & NODE_WITNESS == 0

        # Keep a place to store utxo's that can be used in later tests
        self.utxo = []

        # Segwit status 'defined'

        self.test_non_witness_transaction()
        self.test_unnecessary_witness_before_segwit_activation()
        self.test_v0_outputs_are_spendable()
        self.test_block_relay()

        # Segwit status 'started'

        self.test_getblocktemplate_before_lockin()

        # Segwit status 'locked_in'

        self.test_unnecessary_witness_before_segwit_activation()
        self.test_witness_tx_relay_before_segwit_activation()
        self.test_block_relay()
        self.test_standardness_v0()

        # Segwit status 'active'

        self.test_p2sh_witness()
        self.test_witness_commitments()
        self.test_block_malleability()
        self.test_witness_block_size()
        self.test_submit_block()
        self.test_extra_witness_data()
        self.test_max_witness_push_length()
        self.test_max_witness_program_length()
        self.test_witness_input_length()
        self.test_block_relay()
        self.test_tx_relay_after_segwit_activation()
        self.test_standardness_v0()
        self.test_segwit_versions()
        self.test_premature_coinbase_witness_spend()
        self.test_uncompressed_pubkey()
        #self.test_signature_version_1()
        self.test_non_standard_witness_blinding()
        self.test_non_standard_witness()
        self.test_upgrade_after_activation()
        self.test_witness_sigops()

    # Individual tests

    def subtest(func):  # noqa: N805
        """Wraps the subtests for logging and state assertions."""
        def func_wrapper(self, *args, **kwargs):
            self.log.info("Subtest: {} ".format(func.__name__))
            func(self, *args, **kwargs)
            # Each subtest should leave some utxos for the next subtest
            assert self.utxo
            sync_blocks(self.nodes)

        return func_wrapper

    @subtest
    def test_non_witness_transaction(self):
        """See if sending a regular transaction works, and create a utxo to use in later tests."""
        # Mine a block with an anyone-can-spend coinbase,
        # let it mature, then try to spend it.

        block = self.build_next_block(version=1)
        block.solve(self.signblockprivkeys)
        self.test_node.send_message(msg_block(block))
        self.test_node.sync_with_ping()  # make sure the block was processed
        txid = block.vtx[0].malfixsha256

        self.nodes[0].generate(99, self.signblockprivkeys)  # let the block mature

        # Create a transaction that spends the coinbase
        tx = CTransaction()
        tx.vin.append(CTxIn(COutPoint(txid, 0), b""))
        tx.vout.append(CTxOut(49 * 100000000, CScript([OP_TRUE, OP_DROP] * 15 + [OP_TRUE])))
        tx.calc_sha256()

        # Check that serializing it with or without witness is the same
        # This is a sanity check of our testing framework.
        assert_equal(msg_tx(tx).serialize(), msg_witness_tx(tx).serialize())

        self.test_node.send_message(msg_witness_tx(tx))
        self.test_node.sync_with_ping()  # make sure the tx was processed
        assert(tx.hashMalFix in self.nodes[0].getrawmempool())
        # Save this transaction for later
        self.utxo.append(UTXO(tx.malfixsha256, 0, 49 * 100000000))
        self.nodes[0].generate(1, self.signblockprivkeys)

    @subtest
    def test_unnecessary_witness_before_segwit_activation(self):
        """Verify that blocks with witnesses are rejected before activation."""

        tx = CTransaction()
        tx.vin.append(CTxIn(COutPoint(self.utxo[0].sha256, self.utxo[0].n), b""))
        tx.vout.append(CTxOut(self.utxo[0].nValue - 1000, CScript([OP_TRUE])))
        tx.wit.vtxinwit.append(CTxInWitness())
        tx.wit.vtxinwit[0].scriptWitness.stack = [CScript([CScriptNum(1)])]

        # Verify the hash with witness differs from the txid
        # (otherwise our testing framework must be broken!)
        tx.rehash()
        assert(tx.malfixsha256 != tx.calc_sha256(with_witness=True))

        # Construct a segwit-signaling block that includes the transaction.
        block = self.build_next_block(version=(VB_TOP_BITS | (1 << VB_WITNESS_BIT)))
        self.update_witness_block_with_transactions(block, [tx])
        # Sending witness data before activation is not allowed (anti-spam
        # rule).
        test_witness_block(self.nodes[0].rpc, self.test_node, block, with_witness=True, accepted=False, reason=b'bad-txnmrklroot')
        test_witness_block(self.nodes[0].rpc, self.test_node, block, with_witness=False, accepted=True)

        #wait_until(lambda: 'reject' in self.test_node.last_message and self.test_node.last_message["reject"].reason ==  b"unexpected-witness")

        # But it should not be permanently marked bad...
        # Resend without witness information.
        self.test_node.send_message(msg_block(block))
        self.test_node.sync_with_ping()
        assert_equal(self.nodes[0].getbestblockhash(), block.hash)

        # Update our utxo list; we spent the first entry.
        self.utxo.pop(0)
        self.utxo.append(UTXO(tx.malfixsha256, 0, tx.vout[0].nValue))

    @subtest
    def test_block_relay(self):
        """Test that block requests do not carry MSG_WITNESS_FLAG.

        This is true regardless of segwit activation.
        Also test that we don't ask for blocks from unupgraded peers."""

        blocktype = 2

        # test_node has set NODE_WITNESS, so all getdata requests should be for
        # witness blocks.
        # Test announcing a block via inv results in a getdata, and that
        # announcing a version 4 or random VB block with a header results in a getdata
        block1 = self.build_next_block()
        block1.solve(self.signblockprivkeys)

        self.test_node.announce_block_and_wait_for_getdata(block1, use_header=False)
        assert(self.test_node.last_message["getdata"].inv[0].type == blocktype)
        test_witness_block(self.nodes[0].rpc, self.test_node, block1, with_witness=True, accepted=True)

        block2 = self.build_next_block(version=4)
        block2.solve(self.signblockprivkeys)

        self.test_node.announce_block_and_wait_for_getdata(block2, use_header=True)
        assert(self.test_node.last_message["getdata"].inv[0].type == blocktype)
        test_witness_block(self.nodes[0].rpc, self.test_node, block2, with_witness=True, accepted=True)

        block3 = self.build_next_block(version=(VB_TOP_BITS | (1 << 15)))
        block3.solve(self.signblockprivkeys)
        self.test_node.announce_block_and_wait_for_getdata(block3, use_header=True)
        assert(self.test_node.last_message["getdata"].inv[0].type == blocktype)
        test_witness_block(self.nodes[0].rpc, self.test_node, block3, with_witness=True, accepted=True)

        # Check that we can getdata for witness blocks or regular blocks,
        # and the right thing happens.
        if self.segwit_status != 'active':
            # Before activation, we should be able to request old blocks with
            # or without witness, and they should be the same.
            chain_height = self.nodes[0].getblockcount()
            # Pick 10 random blocks on main chain, and verify that getdata's
            # for MSG_BLOCK, MSG_WITNESS_BLOCK, and rpc getblock() are equal.
            all_heights = list(range(chain_height + 1))
            random.shuffle(all_heights)
            all_heights = all_heights[0:10]
            for height in all_heights:
                block_hash = self.nodes[0].getblockhash(height)
                rpc_block = self.nodes[0].getblock(block_hash, False)
                block_hash = int(block_hash, 16)
                block = self.test_node.request_block(block_hash, 2)
                wit_block = self.test_node.request_block(block_hash, 2)
                assert_equal(block.serialize(with_witness=True), wit_block.serialize(with_witness=True))
                assert_equal(block.serialize(), hex_str_to_bytes(rpc_block))
        else:
            # After activation, witness blocks and non-witness blocks should
            # be different.  Verify rpc getblock() returns witness blocks, while
            # getdata respects the requested type.
            block = self.build_next_block()
            self.update_witness_block_with_transactions(block, [])
            # This gives us a witness commitment.
            assert(len(block.vtx[0].wit.vtxinwit) == 1)
            assert(len(block.vtx[0].wit.vtxinwit[0].scriptWitness.stack) == 1)
            test_witness_block(self.nodes[0].rpc, self.test_node, block, with_witness=True, accepted=False)
            test_witness_block(self.nodes[0].rpc, self.test_node, block, with_witness=False, accepted=True)
            # Now try to retrieve it...
            rpc_block = self.nodes[0].getblock(block.hash, False)
            non_wit_block = self.test_node.request_block(block.sha256, 2)
            wit_block = self.test_node.request_block(block.sha256, 2)
            assert_equal(wit_block.serialize(with_witness=True), hex_str_to_bytes(rpc_block))
            assert_equal(wit_block.serialize(), non_wit_block.serialize())
            assert_equal(wit_block.serialize(), block.serialize())

            # Test size, vsize, weight
            rpc_details = self.nodes[0].getblock(block.hash, True)
            assert_equal(rpc_details["size"], len(block.serialize()))
            assert_equal(rpc_details["strippedsize"], len(block.serialize(with_witness=False)))
            weight = 4 * len(block.serialize())
            assert_equal(rpc_details["weight"], weight)

            # Upgraded node should not ask for blocks from unupgraded
            block4 = self.build_next_block(version=4)
            block4.solve(self.signblockprivkeys)
            self.old_node.getdataset = set()

            # Blocks can be requested via direct-fetch (immediately upon processing the announcement)
            # or via parallel download (with an indeterminate delay from processing the announcement)
            # so to test that a block is NOT requested, we could guess a time period to sleep for,
            # and then check. We can avoid the sleep() by taking advantage of transaction getdata's
            # being processed after block getdata's, and announce a transaction as well,
            # and then check to see if that particular getdata has been received.
            # Since 0.14, inv's will only be responded to with a getheaders, so send a header
            # to announce this block.
            msg = msg_headers()
            msg.headers = [CBlockHeader(block4)]
            self.old_node.send_message(msg)
            self.old_node.announce_tx_and_wait_for_getdata(block4.vtx[0])
            assert(block4.sha256 in self.old_node.getdataset)
            self.nodes[0].generate(1, self.signblockprivkeys)

    @subtest
    def test_v0_outputs_are_spendable(self):
        """Test that v0 outputs are spendable before segwit activation.

        ~6 months after segwit activation, the SCRIPT_VERIFY_WITNESS flag was
        backdated so that it applies to all blocks, going back to the genesis
        block.

        Consequently, version 0 witness outputs are never spendable without
        witness, and so can't be spent before segwit activation (the point at which
        blocks are permitted to contain witnesses)."""

        # node2 doesn't need to be connected for this test.
        # (If it's connected, node0 may propogate an invalid block to it over
        # compact blocks and the nodes would have inconsistent tips.)
        disconnect_nodes(self.nodes[0], 2)

        # Create two outputs, a p2wsh and p2sh-p2wsh
        witness_program = CScript([OP_TRUE])
        witness_hash = sha256(witness_program)
        script_pubkey = CScript([OP_0, witness_hash])

        p2sh_pubkey = hash160(script_pubkey)
        p2sh_script_pubkey = CScript([OP_HASH160, p2sh_pubkey, OP_EQUAL])

        value = self.utxo[0].nValue // 3

        tx = CTransaction()
        tx.vin = [CTxIn(COutPoint(self.utxo[0].sha256, self.utxo[0].n), b'')]
        tx.vout = [CTxOut(value, script_pubkey), CTxOut(value, p2sh_script_pubkey)]
        tx.vout.append(CTxOut(value, CScript([OP_TRUE])))
        tx.rehash()
        txid = tx.malfixsha256

        # Add it to a block
        block = self.build_next_block()
        self.update_witness_block_with_transactions(block, [tx])
        # Now send the block without witness. It should be accepted
        test_witness_block(self.nodes[0], self.test_node, block, with_witness=True, accepted=False, reason=b'bad-txnmrklroot')
        test_witness_block(self.nodes[0], self.test_node, block, with_witness=False, accepted=True)

        # Now try to spend the outputs. This should fail since SCRIPT_VERIFY_WITNESS is always enabled.
        p2wsh_tx = CTransaction()
        p2wsh_tx.vin = [CTxIn(COutPoint(txid, 0), b'')]
        p2wsh_tx.vout = [CTxOut(value, CScript([OP_TRUE]))]
        p2wsh_tx.wit.vtxinwit.append(CTxInWitness())
        p2wsh_tx.wit.vtxinwit[0].scriptWitness.stack = [CScript([OP_TRUE])]
        p2wsh_tx.rehash()

        block = self.build_next_block()
        #block with witness commitment
        self.update_witness_block_with_transactions(block, [p2wsh_tx], with_witness=True)

        # When the block is serialized without witness, validation fails because the transaction is
        # invalid 
        # Note: The reject reason for this failure could be
        # 'block-validation-failed' (if script check threads > 1) or
        # 'non-mandatory-script-verify-flag (Witness program was passed an
        # empty witness)' (otherwise).
        # TODO: support multiple acceptable reject reasons.
        test_witness_block(self.nodes[0], self.test_node, block, with_witness=True, accepted=False)
        test_witness_block(self.nodes[0], self.test_node, block, with_witness=False, accepted=True)

        #when p2sh-segwit addresses are disabled, this output is not accepted
        p2sh_p2wsh_tx = CTransaction()
        p2sh_p2wsh_tx.vin = [CTxIn(COutPoint(txid, 1), CScript([script_pubkey]))]
        p2sh_p2wsh_tx.vout = [CTxOut(value, CScript([OP_TRUE]))]
        p2sh_p2wsh_tx.wit.vtxinwit.append(CTxInWitness())
        p2sh_p2wsh_tx.wit.vtxinwit[0].scriptWitness.stack = [CScript([OP_TRUE])]
        p2sh_p2wsh_tx.rehash()

        block = self.build_next_block()
        self.update_witness_block_with_transactions(block, [p2sh_p2wsh_tx], with_witness=True)
        test_witness_block(self.nodes[0], self.test_node, block, with_witness=True, accepted=False)
        test_witness_block(self.nodes[0], self.test_node, block, with_witness=False, accepted=True)

        connect_nodes(self.nodes[0], 2)

        self.utxo.pop(0)
        self.utxo.append(UTXO(txid, 2, value))


    @subtest
    def test_getblocktemplate_before_lockin(self):
        # Node0 is segwit aware, node2 is not.
        for node in [self.nodes[0], self.nodes[2]]:
            gbt_results = node.getblocktemplate()
            block_version = gbt_results['version']
            # If we're not indicating segwit support, we will still be
            # signalling for segwit activation.
            assert_equal((block_version & (1 << VB_WITNESS_BIT) != 0), node == self.nodes[0])
            # If we don't specify the segwit rule, then we won't get a default
            # commitment.
            assert('default_witness_commitment' not in gbt_results)

        # Workaround:
        # Can either change the tip, or change the mempool and wait 5 seconds
        # to trigger a recomputation of getblocktemplate.
        txid = int(self.nodes[0].sendtoaddress(self.nodes[0].getnewaddress(), 1), 16)
        # Using mocktime lets us avoid sleep()
        sync_mempools(self.nodes)
        self.nodes[0].setmocktime(int(time.time()) + 10)
        self.nodes[2].setmocktime(int(time.time()) + 10)

        for node in [self.nodes[0], self.nodes[2]]:
            gbt_results = node.getblocktemplate({"rules": ["segwit"]})
            block_version = gbt_results['version']
            # If this is a non-segwit node, we should still not get a witness
            # commitment, nor a version bit signalling segwit.
            assert_equal(block_version & (1 << VB_WITNESS_BIT), 0)
            assert('default_witness_commitment' not in gbt_results)

        # undo mocktime
        self.nodes[0].setmocktime(0)
        self.nodes[2].setmocktime(0)

    @subtest
    def test_witness_tx_relay_before_segwit_activation(self):

        # Generate a transaction that doesn't require a witness, but send it
        # with a witness.  Should be rejected for premature-witness, but should
        # not be added to recently rejected list.
        tx = CTransaction()
        tx.vin.append(CTxIn(COutPoint(self.utxo[0].sha256, self.utxo[0].n), b""))
        tx.vout.append(CTxOut(self.utxo[0].nValue - 1000, CScript([OP_TRUE, OP_DROP] * 15 + [OP_TRUE])))
        tx.wit.vtxinwit.append(CTxInWitness())
        tx.wit.vtxinwit[0].scriptWitness.stack = [b'a']
        tx.rehash()

        tx_hash = tx.malfixsha256
        tx_value = tx.vout[0].nValue

        # Verify that if a peer doesn't set nServices to include NODE_WITNESS,
        # the getdata is just for the non-witness portion.
        self.old_node.announce_tx_and_wait_for_getdata(tx)
        assert(self.old_node.last_message["getdata"].inv[0].type == 1)

        # Since we haven't delivered the tx yet, inv'ing the same tx from
        # a witness transaction ought not result in a getdata.
        self.test_node.announce_tx_and_wait_for_getdata(tx, timeout=2, success=False)

        # Delivering this transaction with witness should fail (no matter who
        # its from)
        assert_equal(len(self.nodes[0].getrawmempool()), 0)
        assert_equal(len(self.nodes[1].getrawmempool()), 0)

        # sent without witness
        test_transaction_acceptance(self.nodes[0].rpc, self.old_node, tx, with_witness=True, accepted=False)
        test_transaction_acceptance(self.nodes[0].rpc, self.test_node, tx, with_witness=True, accepted=False)

        test_transaction_acceptance(self.nodes[0].rpc, self.old_node, tx, with_witness=False, accepted=True)
        test_transaction_acceptance(self.nodes[0].rpc, self.test_node, tx, with_witness=False, accepted=True)

        # Cleanup: mine the first transaction and update utxo
        self.nodes[0].generate(1, self.signblockprivkeys)
        assert_equal(len(self.nodes[0].getrawmempool()), 0)

        self.utxo.pop(0)
        self.utxo.append(UTXO(tx_hash, 0, tx_value))

    @subtest
    def test_standardness_v0(self):
        """Test V0 txout standardness.

        V0 segwit outputs and inputs are always standard.
        V0 segwit inputs may only be mined after activation, but not before."""

        witness_program = CScript([OP_TRUE])
        witness_hash = sha256(witness_program)
        script_pubkey = CScript([OP_0, witness_hash])

        p2sh_pubkey = hash160(witness_program)
        p2sh_script_pubkey = CScript([OP_HASH160, p2sh_pubkey, OP_EQUAL])

        # First prepare a p2sh output (so that spending it will pass standardness)
        p2sh_tx = CTransaction()
        p2sh_tx.vin = [CTxIn(COutPoint(self.utxo[0].sha256, self.utxo[0].n), b"")]
        p2sh_tx.vout = [CTxOut(self.utxo[0].nValue - 1000, p2sh_script_pubkey)]
        p2sh_tx.rehash()

        # Mine it on test_node to create the confirmed output.
        test_transaction_acceptance(self.nodes[0].rpc, self.test_node, p2sh_tx, with_witness=False, accepted=True)

        self.nodes[0].generate(1, self.signblockprivkeys)
        sync_blocks(self.nodes)

        # Now test standardness of v0 P2WSH outputs.
        # Start by creating a transaction with two outputs.
        tx = CTransaction()
        tx.vin = [CTxIn(COutPoint(p2sh_tx.malfixsha256, 0), CScript([witness_program]))]
        tx.vout = [CTxOut(p2sh_tx.vout[0].nValue - 10000, script_pubkey)]
        tx.vout.append(CTxOut(8000, script_pubkey))  # Might burn this later
        tx.vin[0].nSequence = BIP125_SEQUENCE_NUMBER  # Just to have the option to bump this tx from the mempool
        tx.rehash()

        # This is always accepted, since the mempool policy is to consider segwit as always active
        # and thus allow segwit outputs
        # tapyrus witness is non std
        test_transaction_acceptance(self.nodes[1].rpc, self.std_node, tx, with_witness=False, accepted=False, reason=b"witness")
        test_transaction_acceptance(self.nodes[0].rpc, self.test_node, tx, with_witness=False, accepted=True)

        # Now create something that looks like a P2PKH output. This won't be spendable.
        script_pubkey = CScript([OP_0, hash160(witness_hash)])
        tx2 = CTransaction()
        # tx was accepted, so we spend the second output.
        tx2.vin = [CTxIn(COutPoint(tx.malfixsha256, 1), b"")]
        tx2.vout = [CTxOut(7000, script_pubkey)]
        tx2.wit.vtxinwit.append(CTxInWitness())
        tx2.wit.vtxinwit[0].scriptWitness.stack = [witness_program]
        tx2.rehash()

        test_transaction_acceptance(self.nodes[1].rpc, self.std_node, tx2, with_witness=False, accepted=False, reason=b"witness")
        test_transaction_acceptance(self.nodes[0].rpc, self.test_node, tx2, with_witness=False, accepted=True)
        # Now update self.utxo for later tests.
        tx3 = CTransaction()
        # tx and tx2 were both accepted.  Don't bother trying to reclaim the
        # P2PKH output; just send tx's first output back to an anyone-can-spend.
        #sync_mempools([self.nodes[0], self.nodes[1]])
        tx3.vin = [CTxIn(COutPoint(tx.malfixsha256, 0), b"")]
        tx3.vout = [CTxOut(tx.vout[0].nValue - 1000, CScript([OP_TRUE, OP_DROP] * 15 + [OP_TRUE]))]
        tx3.wit.vtxinwit.append(CTxInWitness())
        tx3.wit.vtxinwit[0].scriptWitness.stack = [witness_program]
        tx3.rehash()
<<<<<<< HEAD
=======

        # Just check mempool acceptance, but don't add the transaction to the mempool, since witness is disallowed
        # in blocks and the tx is impossible to mine right now.
        assert_raises_rpc_error(-22, "TX decode failed", self.nodes[0].testmempoolaccept, [bytes_to_hex_str(tx3.serialize_with_witness(with_scriptsig=True))])
        assert_equal(self.nodes[0].testmempoolaccept([bytes_to_hex_str(tx3.serialize())]), [{'txid': tx3.hashMalFix, 'allowed': True}])
        # Create the same output as tx3, but by replacing tx
        tx3_out = tx3.vout[0]
        tx3 = tx
        tx3.vout = [tx3_out]
        tx3.rehash()
        assert_equal(self.nodes[0].testmempoolaccept([bytes_to_hex_str(tx3.serialize_with_witness(with_scriptsig=True))]), [{'txid': tx3.hashMalFix, 'allowed':  True}])
        test_transaction_acceptance(self.nodes[0].rpc, self.test_node, tx3, with_witness=False, accepted=True)
        self.nodes[0].generate(1, self.signblockprivkeys)
        sync_blocks(self.nodes)
        self.utxo.pop(0)
        self.utxo.append(UTXO(tx3.malfixsha256, 0, tx3.vout[0].nValue))
        assert_equal(len(self.nodes[1].getrawmempool()), 0)


>>>>>>> ea5fe064

        # Just check mempool acceptance, but don't add the transaction to the mempool, since witness is disallowed
        # in blocks and the tx is impossible to mine right now.
        assert_raises_rpc_error(-22, "TX decode failed", self.nodes[0].testmempoolaccept, [bytes_to_hex_str(tx3.serialize_with_witness(with_scriptsig=True))])
        assert_equal(self.nodes[0].testmempoolaccept([bytes_to_hex_str(tx3.serialize())]), [{'txid': tx3.hashMalFix, 'allowed': True}])
        # Create the same output as tx3, but by replacing tx
        tx3_out = tx3.vout[0]
        tx3 = tx
        tx3.vout = [tx3_out]
        tx3.rehash()
        assert_equal(self.nodes[0].testmempoolaccept([bytes_to_hex_str(tx3.serialize_with_witness(with_scriptsig=True))]), [{'txid': tx3.hashMalFix, 'allowed':  True}])
        test_transaction_acceptance(self.nodes[0].rpc, self.test_node, tx3, with_witness=False, accepted=True)
        self.nodes[0].generate(1, self.signblockprivkeys)
        sync_blocks(self.nodes)
        self.utxo.pop(0)
        self.utxo.append(UTXO(tx3.malfixsha256, 0, tx3.vout[0].nValue))
        assert_equal(len(self.nodes[1].getrawmempool()), 0)


    @subtest
    def test_p2sh_witness(self):
        """Test P2SH wrapped witness programs."""

        # Prepare the p2sh-wrapped witness output
        witness_program = CScript([OP_DROP, OP_TRUE])
        witness_hash = sha256(witness_program)
        p2wsh_pubkey = CScript([OP_0, witness_hash])
        p2sh_witness_hash = hash160(p2wsh_pubkey)
        script_pubkey = CScript([OP_HASH160, p2sh_witness_hash, OP_EQUAL])
        script_sig = CScript([p2wsh_pubkey])  # a push of the redeem script

        # Fund the P2SH output
        tx = CTransaction()
        tx.vin.append(CTxIn(COutPoint(self.utxo[0].sha256, self.utxo[0].n), b""))
        tx.vout.append(CTxOut(self.utxo[0].nValue - 1000, script_pubkey))
        tx.rehash()

        # Verify mempool acceptance and block validity
        test_transaction_acceptance(self.nodes[0].rpc, self.test_node, tx, with_witness=False, accepted=True)
        block = self.build_next_block()
        #with witness commitment
        self.update_witness_block_with_transactions(block, [tx], with_witness=True)
        test_witness_block(self.nodes[0].rpc, self.test_node, block, with_witness=True, accepted=False)
        test_witness_block(self.nodes[0].rpc, self.test_node, block, with_witness=False, accepted=True)
        sync_blocks(self.nodes)

        # Now test attempts to spend the output.
        spend_tx = CTransaction()
        spend_tx.vin.append(CTxIn(COutPoint(tx.malfixsha256, 0), script_sig))
        spend_tx.vout.append(CTxOut(tx.vout[0].nValue - 1000, CScript([OP_TRUE])))
        spend_tx.rehash()

        # This transaction should  be accepted into the mempool 
        test_transaction_acceptance(self.nodes[0].rpc, self.test_node, spend_tx, with_witness=True, accepted=True)

        block = self.build_next_block()
        self.update_witness_block_with_transactions(block, [spend_tx], with_witness=True)

        # If we're after activation, then sending this with witnesses should be valid.
        # This no longer works before activation, because SCRIPT_VERIFY_WITNESS
        # is always set.
        # TODO: rewrite this test to make clear that it only works after activation.
        test_witness_block(self.nodes[0].rpc, self.test_node, block, with_witness=True, accepted=False)
        test_witness_block(self.nodes[0].rpc, self.test_node, block, with_witness=False, accepted=True)

        # Update self.utxo
        self.utxo.pop(0)
        self.utxo.append(UTXO(spend_tx.malfixsha256, 0, spend_tx.vout[0].nValue))

    @subtest
    def test_witness_commitments(self):
        """Test witness commitments.

        This test can only be run after segwit has activated."""

        # First try a correct witness commitment.
        block = self.build_next_block()
        add_witness_commitment(block)
        block.solve(self.signblockprivkeys)

        # Test the test -- witness serialization should be different
        assert(msg_witness_block(block).serialize() != msg_block(block).serialize())

        # This empty block should be valid.
        test_witness_block(self.nodes[0].rpc, self.test_node, block, with_witness=True,accepted=False)

        #block without witness commitment
        block = self.build_next_block()
        block.hashMerkleRoot = block.calc_merkle_root()
        block.hashImMerkleRoot = block.calc_immutable_merkle_root()
        block.solve(self.signblockprivkeys)

        # Test the test -- witness serialization should be the same
        assert(msg_witness_block(block).serialize() == msg_block(block).serialize())

        # This empty block should be valid.
        test_witness_block(self.nodes[0].rpc, self.test_node, block, with_witness=True,accepted=True)

        # Try to tweak the nonce
        block_2 = self.build_next_block()
        add_witness_commitment(block_2, nonce=28)
        block_2.solve(self.signblockprivkeys)

        # The commitment should have changed!
        assert(block_2.vtx[0].vout[-1] != block.vtx[0].vout[-1])

        # This should also be valid.
        test_witness_block(self.nodes[0].rpc, self.test_node, block_2, with_witness=True,accepted=False)

        #same block without witness commitment
        block_2 = self.build_next_block()
        block_2.hashMerkleRoot = block_2.calc_merkle_root()
        block_2.hashImMerkleRoot = block_2.calc_immutable_merkle_root()
        block_2.solve(self.signblockprivkeys)

        # This should also be valid.
        test_witness_block(self.nodes[0].rpc, self.test_node, block_2, with_witness=True,accepted=True)

        # Now test commitments with actual transactions
        tx = CTransaction()
        tx.vin.append(CTxIn(COutPoint(self.utxo[0].sha256, self.utxo[0].n), b""))

        # Let's construct a witness program
        witness_program = CScript([OP_TRUE])
        witness_hash = sha256(witness_program)
        script_pubkey = CScript([OP_0, witness_hash])
        tx.vout.append(CTxOut(self.utxo[0].nValue - 1000, script_pubkey))
        tx.rehash()

        # tx2 will spend tx1, and send back to a regular anyone-can-spend address
        tx2 = CTransaction()
        tx2.vin.append(CTxIn(COutPoint(tx.malfixsha256, 0), b""))
        tx2.vout.append(CTxOut(tx.vout[0].nValue - 1000, witness_program))
        tx2.wit.vtxinwit.append(CTxInWitness())
        tx2.wit.vtxinwit[0].scriptWitness.stack = [witness_program]
        tx2.rehash()

        block_3 = self.build_next_block()
        self.update_witness_block_with_transactions(block_3, [tx, tx2], nonce=1)
        # Add an extra OP_RETURN output that matches the witness commitment template,
        # even though it has extra data after the incorrect commitment.
        # This block should fail.
        block_3.vtx[0].vout.append(CTxOut(0, CScript([OP_RETURN, WITNESS_COMMITMENT_HEADER + ser_uint256(2), 10])))
        block_3.vtx[0].rehash()
        block_3.hashMerkleRoot = block_3.calc_merkle_root()
        block_3.hashImMerkleRoot = block_3.calc_immutable_merkle_root()
        block_3.rehash()
        block_3.solve(self.signblockprivkeys)

        test_witness_block(self.nodes[0].rpc, self.test_node, block_3, with_witness=True,accepted=False)

        block_3 = self.build_next_block()
        block_3.vtx.extend([tx, tx2])
        block_3.hashMerkleRoot = block_3.calc_merkle_root()
        block_3.hashImMerkleRoot = block_3.calc_immutable_merkle_root()
        block_3.rehash()
        block_3.solve(self.signblockprivkeys)

        test_witness_block(self.nodes[0].rpc, self.test_node, block_3, with_witness=True,accepted=False)

        # tx2 will spend tx1, and send back to a regular anyone-can-spend address
        block_3.vtx[2] = CTransaction()
        block_3.vtx[2].vin.append(CTxIn(COutPoint(tx.malfixsha256, 0), b""))
        block_3.vtx[2].vout.append(CTxOut(tx.vout[0].nValue - 1000, witness_program))
        block_3.vtx[2].rehash()

        test_witness_block(self.nodes[0].rpc, self.test_node, block_3, with_witness=False,accepted=True)

        # Finally test that a block with no witness transactions can
        # omit the commitment.
        block_4 = self.build_next_block()
        tx3 = CTransaction()
        tx3.vin.append(CTxIn(COutPoint(tx2.malfixsha256, 0), b""))
        tx3.vout.append(CTxOut(tx.vout[0].nValue - 1000, witness_program))
        tx3.rehash()
        block_4.vtx.append(tx3)
        block_4.hashMerkleRoot = block_4.calc_merkle_root()
        block_4.hashImMerkleRoot = block_4.calc_immutable_merkle_root()
        block_4.solve(self.signblockprivkeys)
        block_4.rehash()
        test_witness_block(self.nodes[0].rpc, self.test_node, block_4, with_witness=True,accepted=True)

        # Update available utxo's for use in later test.
        self.utxo.pop(0)
        self.utxo.append(UTXO(tx3.malfixsha256, 0, tx3.vout[0].nValue))

    @subtest
    def test_block_malleability(self):

        # Make sure that a block that has too big a virtual size
        # because of a too-large coinbase witness is not permanently
        # marked bad.
        block = self.build_next_block()
        add_witness_commitment(block)
        block.solve(self.signblockprivkeys)

        block.vtx[0].wit.vtxinwit[0].scriptWitness.stack.append(b'a' * 5000000)
        assert(get_virtual_size(block) > MAX_BLOCK_BASE_SIZE)

        # We can't send over the p2p network, because this is too big to relay
        # TODO: repeat this test with a block that can be relayed
        assert_raises_rpc_error(-22, "Block does not start with a coinbase", self.nodes[0].submitblock, bytes_to_hex_str(block.serialize(with_witness=True)))

        assert(self.nodes[0].getbestblockhash() != block.hash)

        block.vtx[0].wit.vtxinwit[0].scriptWitness.stack.pop()
        assert(get_virtual_size(block) < MAX_BLOCK_BASE_SIZE)
        assert_raises_rpc_error(-22, "Block does not start with a coinbase", self.nodes[0].submitblock, bytes_to_hex_str(block.serialize(with_witness=True)))

        #same block without witness commitment
        block = self.build_next_block()
        block.rehash()
        block.solve(self.signblockprivkeys)

        # accepted without witness commitment
        self.nodes[0].submitblock(bytes_to_hex_str(block.serialize()))

        assert(self.nodes[0].getbestblockhash() == block.hash)

        # Now make sure that malleating the witness reserved value doesn't
        # result in a block permanently marked bad.
        block = self.build_next_block()
        block.vtx[0].wit.vtxinwit.append(CTxInWitness())
        add_witness_commitment(block)
        block.solve(self.signblockprivkeys)

        # Change the nonce -- should not cause the block to be permanently
        # failed
        block.vtx[0].wit.vtxinwit[0].scriptWitness.stack = [ser_uint256(1)]
        test_witness_block(self.nodes[0].rpc, self.test_node, block, with_witness=True, accepted=False)

        # Changing the witness reserved value doesn't change the block hash
        block.vtx[0].wit.vtxinwit[0].scriptWitness.stack = [ser_uint256(0)]
        test_witness_block(self.nodes[0].rpc, self.test_node, block, with_witness=True, accepted=False)
        test_witness_block(self.nodes[0].rpc, self.test_node, block, with_witness=False, accepted=True)

        #accepted without witness commitment
        block = self.build_next_block()
        block.solve(self.signblockprivkeys)
        test_witness_block(self.nodes[0].rpc, self.test_node, block, with_witness=True,accepted=True)


    @subtest
    def test_witness_block_size(self):
        # TODO: Test that non-witness carrying blocks can't exceed 1MB
        # Skipping this test for now; this is covered in p2p-fullblocktest.py

        # Test that witness-bearing blocks are limited at ceil(base + wit/4) <= 1MB.
        block = self.build_next_block()

        assert(len(self.utxo) > 0)

        # Create a P2WSH transaction.
        # The witness program will be a bunch of OP_2DROP's, followed by OP_TRUE.
        # This should give us plenty of room to tweak the spending tx's
        # virtual size.
        NUM_DROPS = 200  # 201 max ops per script!
        NUM_OUTPUTS = 50

        witness_program = CScript([OP_2DROP] * NUM_DROPS + [OP_TRUE])
        witness_hash = uint256_from_str(sha256(witness_program))
        script_pubkey = CScript([OP_0, ser_uint256(witness_hash)])

        prevout = COutPoint(self.utxo[0].sha256, self.utxo[0].n)
        value = self.utxo[0].nValue

        parent_tx = CTransaction()
        parent_tx.vin.append(CTxIn(prevout, b""))
        child_value = int(value / NUM_OUTPUTS)
        for i in range(NUM_OUTPUTS):
            parent_tx.vout.append(CTxOut(child_value, script_pubkey))
        parent_tx.vout[0].nValue -= 50000
        assert(parent_tx.vout[0].nValue > 0)
        parent_tx.rehash()

        child_tx = CTransaction()
        for i in range(NUM_OUTPUTS):
            child_tx.vin.append(CTxIn(COutPoint(parent_tx.malfixsha256, i), b""))
        child_tx.vout = [CTxOut(value - 100000, CScript([OP_TRUE]))]
        for i in range(NUM_OUTPUTS):
            child_tx.wit.vtxinwit.append(CTxInWitness())
            child_tx.wit.vtxinwit[-1].scriptWitness.stack = [b'a' * 195] * (2 * NUM_DROPS) + [witness_program]
        child_tx.rehash()
        self.update_witness_block_with_transactions(block, [parent_tx, child_tx])

        block.solve(self.signblockprivkeys)
        prooflen = len(ser_string_vector(block.proof)) - len(ser_compact_size(len(block.proof)))
        vsize = get_virtual_size(block)
        additional_bytes = (MAX_BLOCK_BASE_SIZE - vsize) * 4
        i = 0
        while additional_bytes > 0:
            # Add some more bytes to each input until we hit MAX_BLOCK_BASE_SIZE+1
            extra_bytes = min(additional_bytes + 1, 55)
            block.vtx[-1].wit.vtxinwit[int(i / (2 * NUM_DROPS))].scriptWitness.stack[i % (2 * NUM_DROPS)] = b'a' * (195 + extra_bytes)
            additional_bytes -= extra_bytes
            i += 1

        block.vtx[0].vout.pop()  # Remove old commitment
        add_witness_commitment(block)
        block.solve(self.signblockprivkeys)
        i = 0
        while(prooflen != len(ser_string_vector(block.proof)) - len(ser_compact_size(len(block.proof))) and i < 10):
            block.solve(self.signblockprivkeys)
            i += 1
        vsize = get_virtual_size(block)
        assert_equal(vsize, MAX_BLOCK_BASE_SIZE + 1)
        # Make sure that our test case would exceed the old max-network-message
        # limit
        assert(len(block.serialize(with_witness=True)) > 2 * 1024 * 1024)

        test_witness_block(self.nodes[0].rpc, self.test_node, block, with_witness=True, accepted=False)
        test_witness_block(self.nodes[0].rpc, self.test_node, block, with_witness=False, accepted=True)

        # Update available utxo's
        self.utxo.pop(0)
        self.utxo.append(UTXO(block.vtx[-1].malfixsha256, 0, block.vtx[-1].vout[0].nValue))

    @subtest
    def test_submit_block(self):
        """Test that submitblock adds the nonce automatically when possible."""
        block = self.build_next_block()

        # Try using a custom nonce and then don't supply it.
        # This shouldn't possibly work.
        add_witness_commitment(block, nonce=1)
        block.vtx[0].wit = CTxWitness()  # drop the nonce
        block.solve(self.signblockprivkeys)
        self.nodes[0].submitblock(bytes_to_hex_str(block.serialize(with_witness=True)))
        assert(self.nodes[0].getbestblockhash() == block.hash)

        # This time, add a tx with non-empty witness, but don't supply
        # the commitment.
        block_2 = self.build_next_block()

        add_witness_commitment(block_2)

        block_2.solve(self.signblockprivkeys)

        # Drop commitment and nonce -- submitblock should not fill in.
        block_2.vtx[0].vout.pop()
        block_2.vtx[0].wit = CTxWitness()

        self.nodes[0].submitblock(bytes_to_hex_str(block_2.serialize(with_witness=True)))
        # Tip should not advance!
        assert(self.nodes[0].getbestblockhash() != block_2.hash)

    @subtest
    def test_extra_witness_data(self):
        """Test extra witness data in a transaction."""

        block = self.build_next_block()

        witness_program = CScript([OP_DROP, OP_TRUE])
        witness_hash = sha256(witness_program)
        script_pubkey = CScript([OP_0, witness_hash])

        # First try extra witness data on a tx that doesn't require a witness
        tx = CTransaction()
        tx.vin.append(CTxIn(COutPoint(self.utxo[0].sha256, self.utxo[0].n), b""))
        tx.vout.append(CTxOut(self.utxo[0].nValue - 2000, script_pubkey))
        tx.vout.append(CTxOut(1000, CScript([OP_TRUE])))  # non-witness output
        tx.wit.vtxinwit.append(CTxInWitness())
        tx.wit.vtxinwit[0].scriptWitness.stack = [CScript([])]
        tx.rehash()
        self.update_witness_block_with_transactions(block, [tx], with_witness=True)

        # Extra witness data should not be allowed.
        test_witness_block(self.nodes[0].rpc, self.test_node, block, with_witness=True, accepted=False)

        # Try extra signature data.  Ok if we're not spending a witness output.
        block.vtx[1].wit.vtxinwit = []
        block.vtx[1].vin[0].scriptSig = CScript([OP_0])
        block.vtx[1].rehash()
        add_witness_commitment(block)
        block.solve(self.signblockprivkeys)

        test_witness_block(self.nodes[0].rpc, self.test_node, block, with_witness=True, accepted=False)

        #without witness commitment
        block = self.build_next_block()
        self.update_witness_block_with_transactions(block, [tx], with_witness=False)
        block.solve(self.signblockprivkeys)
        test_witness_block(self.nodes[0].rpc, self.test_node, block, with_witness=False, accepted=True)

        # Now try extra witness/signature data on an input that DOES require a
        # witness
        tx2 = CTransaction()
        tx2.vin.append(CTxIn(COutPoint(tx.malfixsha256, 0), b""))  # witness output
        tx2.vin.append(CTxIn(COutPoint(tx.malfixsha256, 1), b""))  # non-witness
        tx2.vout.append(CTxOut(tx.vout[0].nValue, CScript([OP_TRUE])))
        tx2.wit.vtxinwit.extend([CTxInWitness(), CTxInWitness()])
        tx2.wit.vtxinwit[0].scriptWitness.stack = [CScript([CScriptNum(1)]), CScript([CScriptNum(1)]), witness_program]
        tx2.wit.vtxinwit[1].scriptWitness.stack = [CScript([OP_TRUE])]

        block = self.build_next_block()
        self.update_witness_block_with_transactions(block, [tx2], with_witness=True)

        # This has extra witness data, so it should fail.
        test_witness_block(self.nodes[0].rpc, self.test_node, block, with_witness=True, accepted=False)

        # Now get rid of the extra witness, but add extra scriptSig data
        tx2.vin[0].scriptSig = CScript([OP_TRUE])
        tx2.vin[1].scriptSig = CScript([OP_TRUE])
        tx2.wit.vtxinwit[0].scriptWitness.stack.pop(0)
        tx2.wit.vtxinwit[1].scriptWitness.stack = []
        tx2.rehash()
        add_witness_commitment(block)
        block.solve(self.signblockprivkeys)

        # This has extra signature data for a witness input, so it should fail.
        test_witness_block(self.nodes[0].rpc, self.test_node, block, with_witness=True, accepted=False)

        # Now get rid of the extra scriptsig on the witness input, and verify
        # success (even with extra scriptsig data in the non-witness input)
        tx2.vin[0].scriptSig = b""
        tx2.rehash()
        add_witness_commitment(block)
        block.solve(self.signblockprivkeys)

        test_witness_block(self.nodes[0].rpc, self.test_node, block, with_witness=True, accepted=False)

        #without witness commitment
        block = self.build_next_block()
        self.update_witness_block_with_transactions(block, [tx2], with_witness=False)
        block.hashMerkleRoot = block.calc_merkle_root()
        block.hashImMerkleRoot = block.calc_immutable_merkle_root()
        block.rehash()
        block.solve(self.signblockprivkeys)
        test_witness_block(self.nodes[0].rpc, self.test_node, block, with_witness=False, accepted=True)
        # Update utxo for later tests
        self.utxo.pop(0)
        self.utxo.append(UTXO(tx2.malfixsha256, 0, tx2.vout[0].nValue))

    @subtest
    def test_max_witness_push_length(self):
        """Test that witness stack can only allow up to 520 byte pushes."""

        block = self.build_next_block()

        witness_program = CScript([OP_DROP, OP_TRUE])
        witness_hash = sha256(witness_program)
        script_pubkey = CScript([OP_0, witness_hash])

        tx = CTransaction()
        tx.vin.append(CTxIn(COutPoint(self.utxo[0].sha256, self.utxo[0].n), b""))
        tx.vout.append(CTxOut(self.utxo[0].nValue - 1000, script_pubkey))
        tx.rehash()

        tx2 = CTransaction()
        tx2.vin.append(CTxIn(COutPoint(tx.malfixsha256, 0), b""))
        tx2.vout.append(CTxOut(tx.vout[0].nValue - 1000, CScript([OP_TRUE])))
        tx2.wit.vtxinwit.append(CTxInWitness())
        # First try a 521-byte stack element
        tx2.wit.vtxinwit[0].scriptWitness.stack = [b'a' * (MAX_SCRIPT_ELEMENT_SIZE + 1), witness_program]
        tx2.rehash()

        self.update_witness_block_with_transactions(block, [tx, tx2], with_witness=True)
        test_witness_block(self.nodes[0].rpc, self.test_node, block, with_witness=True, accepted=False)
        test_witness_block(self.nodes[0].rpc, self.test_node, block, with_witness=False, accepted=True)

        # Update the utxo for later tests
        self.utxo.pop()
        self.utxo.append(UTXO(tx2.malfixsha256, 0, tx2.vout[0].nValue))

    @subtest
    def test_max_witness_program_length(self):
        """Test that witness outputs greater than 10kB can't be spent."""

        MAX_PROGRAM_LENGTH = 10000

        # This program is 19 max pushes (9937 bytes), then 64 more opcode-bytes.
        long_witness_program = CScript([b'a' * 520] * 19 + [OP_DROP] * 63 + [OP_TRUE])
        assert(len(long_witness_program) == MAX_PROGRAM_LENGTH + 1)
        long_witness_hash = sha256(long_witness_program)
        long_script_pubkey = CScript([OP_0, long_witness_hash])

        block = self.build_next_block()

        tx = CTransaction()
        tx.vin.append(CTxIn(COutPoint(self.utxo[0].sha256, self.utxo[0].n), b""))
        tx.vout.append(CTxOut(self.utxo[0].nValue - 1000, long_script_pubkey))
        tx.rehash()

        tx2 = CTransaction()
        tx2.vin.append(CTxIn(COutPoint(tx.malfixsha256, 0), b""))
        tx2.vout.append(CTxOut(tx.vout[0].nValue - 1000, CScript([OP_TRUE])))
        tx2.wit.vtxinwit.append(CTxInWitness())
        tx2.wit.vtxinwit[0].scriptWitness.stack = [b'a'] * 44 + [long_witness_program]
        tx2.rehash()

        self.update_witness_block_with_transactions(block, [tx, tx2])

        test_witness_block(self.nodes[0].rpc, self.test_node, block, with_witness=True, accepted=False)

        # Try again with one less byte in the witness program
        witness_program = CScript([b'a' * 520] * 19 + [OP_DROP] * 62 + [OP_TRUE])
        assert(len(witness_program) == MAX_PROGRAM_LENGTH)
        witness_hash = sha256(witness_program)
        script_pubkey = CScript([OP_0, witness_hash])

        tx.vout[0] = CTxOut(tx.vout[0].nValue, script_pubkey)
        tx.rehash()
        tx2.vin[0].prevout.hash = tx.malfixsha256
        tx2.wit.vtxinwit[0].scriptWitness.stack = [b'a'] * 43 + [witness_program]
        tx2.rehash()
        block.vtx = [block.vtx[0]]
        self.update_witness_block_with_transactions(block, [tx, tx2])
        test_witness_block(self.nodes[0].rpc, self.test_node, block, with_witness=True, accepted=False)
        test_witness_block(self.nodes[0].rpc, self.test_node, block, with_witness=False, accepted=True)

        self.utxo.pop()
        self.utxo.append(UTXO(tx2.malfixsha256, 0, tx2.vout[0].nValue))

    @subtest
    def test_witness_input_length(self):
        """Test that vin length must match vtxinwit length."""

        witness_program = CScript([OP_DROP, OP_TRUE])
        witness_hash = sha256(witness_program)
        script_pubkey = CScript([OP_0, witness_hash])

        # Create a transaction that splits our utxo into many outputs
        tx = CTransaction()
        tx.vin.append(CTxIn(COutPoint(self.utxo[0].sha256, self.utxo[0].n), b""))
        value = self.utxo[0].nValue
        for i in range(10):
            tx.vout.append(CTxOut(int(value / 10), script_pubkey))
        tx.vout[0].nValue -= 1000
        assert(tx.vout[0].nValue >= 0)

        block = self.build_next_block()
        self.update_witness_block_with_transactions(block, [tx])
        test_witness_block(self.nodes[0].rpc, self.test_node, block, with_witness=True, accepted=False)
        test_witness_block(self.nodes[0].rpc, self.test_node, block, with_witness=False, accepted=True)

        # Try various ways to spend tx that should all break.
        # This "broken" transaction serializer will not normalize
        # the length of vtxinwit.
        class BrokenCTransaction(CTransaction):
            def serialize_with_witness(self):
                flags = 0
                if not self.wit.is_null():
                    flags |= 1
                r = b""
                r += struct.pack("<i", self.nVersion)
                if flags:
                    dummy = []
                    r += ser_vector(dummy)
                    r += struct.pack("<B", flags)
                r += ser_vector(self.vin)
                r += ser_vector(self.vout)
                if flags & 1:
                    r += self.wit.serialize()
                r += struct.pack("<I", self.nLockTime)
                return r

        tx2 = BrokenCTransaction()
        for i in range(10):
            tx2.vin.append(CTxIn(COutPoint(tx.malfixsha256, i), b""))
        tx2.vout.append(CTxOut(value - 3000, CScript([OP_TRUE])))

        # First try using a too long vtxinwit
        for i in range(11):
            tx2.wit.vtxinwit.append(CTxInWitness())
            tx2.wit.vtxinwit[i].scriptWitness.stack = [b'a', witness_program]

        block = self.build_next_block()
        self.update_witness_block_with_transactions(block, [tx2])
        test_witness_block(self.nodes[0].rpc, self.test_node, block, with_witness=True,accepted=False)
        test_witness_block(self.nodes[0].rpc, self.test_node, block, with_witness=False,accepted=True)

        self.utxo.pop()
        self.utxo.append(UTXO(tx2.malfixsha256, 0, tx2.vout[0].nValue))

    @subtest
    def test_tx_relay_after_segwit_activation(self):
        """Test transaction relay after segwit activation.

        After segwit activates, verify that mempool:
        - rejects transactions with unnecessary/extra witnesses
        - accepts transactions with valid witnesses
        and that witness transactions are relayed to non-upgraded peers."""

        # Generate a transaction that doesn't require a witness, but send it
        # with a witness.  Should be rejected because we can't use a witness
        # when spending a non-witness output.
        tx = CTransaction()
        tx.vin.append(CTxIn(COutPoint(self.utxo[0].sha256, self.utxo[0].n), b""))
        tx.vout.append(CTxOut(self.utxo[0].nValue - 1000, CScript([OP_TRUE, OP_DROP] * 15 + [OP_TRUE])))
        tx.wit.vtxinwit.append(CTxInWitness())
        tx.wit.vtxinwit[0].scriptWitness.stack = [b'a']
        tx.rehash()

        tx_hash = tx.malfixsha256

        # Verify that unnecessary witnesses are rejected.
        self.test_node.announce_tx_and_wait_for_getdata(tx)
        assert_equal(len(self.nodes[0].getrawmempool()), 0)
        test_transaction_acceptance(self.nodes[0].rpc, self.test_node, tx, with_witness=True, accepted=False)

        # Verify that removing the witness succeeds.
        test_transaction_acceptance(self.nodes[0].rpc, self.test_node, tx, with_witness=False, accepted=True)

        # Now try to add extra witness data to a valid witness tx.
        witness_program = CScript([OP_TRUE])
        witness_hash = sha256(witness_program)
        script_pubkey = CScript([OP_0, witness_hash])
        tx2 = CTransaction()
        tx2.vin.append(CTxIn(COutPoint(tx_hash, 0), b""))
        tx2.vout.append(CTxOut(tx.vout[0].nValue - 1000, script_pubkey))
        tx2.rehash()

        tx3 = CTransaction()
        tx3.vin.append(CTxIn(COutPoint(tx2.malfixsha256, 0), b""))
        tx3.wit.vtxinwit.append(CTxInWitness())

        # Add too-large for IsStandard witness and check that it does not enter reject filter
        p2sh_program = CScript([OP_TRUE])
        p2sh_pubkey = hash160(p2sh_program)
        witness_program2 = CScript([b'a' * 400000])
        tx3.vout.append(CTxOut(tx2.vout[0].nValue - 1000, CScript([OP_HASH160, p2sh_pubkey, OP_EQUAL])))
        tx3.wit.vtxinwit[0].scriptWitness.stack = [witness_program2]
        tx3.rehash()

        # Node will not be blinded to the transaction
        self.std_node.announce_tx_and_wait_for_getdata(tx3)
        test_transaction_acceptance(self.nodes[1].rpc, self.std_node, tx3, with_witness=True, accepted=False)
        #self.std_node.announce_tx_and_wait_for_getdata(tx3)
        test_transaction_acceptance(self.nodes[1].rpc, self.std_node, tx3, with_witness=False, accepted=False)

        # Remove witness stuffing, instead add extra witness push on stack
        tx3.vout[0] = CTxOut(tx2.vout[0].nValue - 1000, CScript([OP_TRUE, OP_DROP] * 15 + [OP_TRUE]))
        tx3.wit.vtxinwit[0].scriptWitness.stack = [CScript([CScriptNum(1)]), witness_program]
        tx3.rehash()

        test_transaction_acceptance(self.nodes[0].rpc, self.test_node, tx2, with_witness=False, accepted=True)

        test_transaction_acceptance(self.nodes[0].rpc, self.test_node, tx3, with_witness=True, accepted=False)

        # Get rid of the extra witness, and verify acceptance.
        tx3.wit.vtxinwit[0].scriptWitness.stack = [witness_program]
        # Also check that old_node gets a tx announcement, even though this is
        # a witness transaction.
        self.old_node.wait_for_inv([CInv(1, tx2.malfixsha256)])  # wait until tx2 was inv'ed
        self.nodes[0].generate(1, self.signblockprivkeys)
        assert_equal(len(self.nodes[0].getrawmempool()), 0)

        test_transaction_acceptance(self.nodes[0].rpc, self.test_node, tx3, with_witness=True, accepted=False)
        test_transaction_acceptance(self.nodes[0].rpc, self.test_node, tx3, with_witness=False, accepted=True)
        #self.old_node.wait_for_inv([CInv(1, tx3.malfixsha256)])

        block = self.build_next_block()
        self.update_witness_block_with_transactions(block, [tx3])
        test_witness_block(self.nodes[0].rpc, self.test_node, block, with_witness=True,accepted=False)
        test_witness_block(self.nodes[0].rpc, self.test_node, block, with_witness=False, accepted=True)

        # Test that getrawtransaction returns correct witness information
        # hash, size, vsize

        raw_tx = self.nodes[0].getrawtransaction(tx3.hashMalFix, 1)
        assert_equal(int(raw_tx["hash"], 16), tx3.calc_sha256(True))
        assert_equal(raw_tx["size"], len(tx3.serialize_without_witness()))
        weight = 4 * len(tx3.serialize_without_witness())
        vsize = math.ceil(weight / 4)
        assert_equal(raw_tx["vsize"], vsize)
        assert_equal(raw_tx["weight"], weight)
        assert("txinwitness" not in raw_tx["vin"][0].keys())
        assert(vsize == raw_tx["size"])

        # Cleanup: mine the transactions and update utxo for next test
        self.nodes[0].generate(1, self.signblockprivkeys)
        assert_equal(len(self.nodes[0].getrawmempool()), 0)

        self.utxo.pop(0)
        self.utxo.append(UTXO(tx3.malfixsha256, 0, tx3.vout[0].nValue))

    @subtest
    def test_segwit_versions(self):
        """Test validity of future segwit version transactions.

        Future segwit version transactions are non-standard, but valid in blocks.
        Can run this before and after segwit activation."""

        NUM_SEGWIT_VERSIONS = 17  # will test OP_0, OP1, ..., OP_16
        if len(self.utxo) < NUM_SEGWIT_VERSIONS:
            tx = CTransaction()
            tx.vin.append(CTxIn(COutPoint(self.utxo[0].sha256, self.utxo[0].n), b""))
            split_value = (self.utxo[0].nValue - 4000) // NUM_SEGWIT_VERSIONS
            for i in range(NUM_SEGWIT_VERSIONS):
                tx.vout.append(CTxOut(split_value, CScript([OP_TRUE])))
            tx.rehash()
            block = self.build_next_block()
            self.update_witness_block_with_transactions(block, [tx])
            test_witness_block(self.nodes[0].rpc, self.test_node, block, with_witness=True, accepted=False)
            test_witness_block(self.nodes[0].rpc, self.test_node, block, with_witness=False, accepted=True)
            self.utxo.pop(0)
            for i in range(NUM_SEGWIT_VERSIONS):
                self.utxo.append(UTXO(tx.malfixsha256, i, split_value))

        sync_blocks(self.nodes)
        temp_utxo = []
        tx = CTransaction()
        witness_program = CScript([OP_TRUE])
        witness_hash = sha256(witness_program)
        assert_equal(len(self.nodes[1].getrawmempool()), 0)
        for version in list(range(OP_1, OP_16 + 1)) + [OP_0]:
            # First try to spend to a future version segwit script_pubkey.
            script_pubkey = CScript([CScriptOp(version), witness_hash])
            tx.vin = [CTxIn(COutPoint(self.utxo[0].sha256, self.utxo[0].n), b"")]
            tx.vout = [CTxOut(self.utxo[0].nValue - 1000, script_pubkey)]
            tx.rehash()
            test_transaction_acceptance(self.nodes[1].rpc, self.std_node, tx, with_witness=True, accepted=False)
            test_transaction_acceptance(self.nodes[0].rpc, self.test_node, tx, with_witness=False, accepted=True)
            self.utxo.pop(0)
            temp_utxo.append(UTXO(tx.malfixsha256, 0, tx.vout[0].nValue))

        self.nodes[0].generate(1, self.signblockprivkeys)  # Mine all the transactions
        sync_blocks(self.nodes)
        assert(len(self.nodes[0].getrawmempool()) == 0)

        # Finally, verify that version 0 -> version 1 transactions
        # are non-standard
        script_pubkey = CScript([CScriptOp(OP_1), witness_hash])
        tx2 = CTransaction()
        tx2.vin = [CTxIn(COutPoint(tx.malfixsha256, 0), b"")]
        tx2.vout = [CTxOut(tx.vout[0].nValue - 1000, script_pubkey)]
        tx2.wit.vtxinwit.append(CTxInWitness())
        tx2.wit.vtxinwit[0].scriptWitness.stack = [witness_program]
        tx2.rehash()
        # Gets accepted to test_node, because standardness of outputs isn't
        # checked with fRequireStandard
        test_transaction_acceptance(self.nodes[0].rpc, self.test_node, tx2, with_witness=True, accepted=False)
        test_transaction_acceptance(self.nodes[0].rpc, self.test_node, tx2, with_witness=False, accepted=True)

        test_transaction_acceptance(self.nodes[1].rpc, self.std_node, tx2, with_witness=True, accepted=False)
        test_transaction_acceptance(self.nodes[1].rpc, self.std_node, tx2, with_witness=False, accepted=False)
        temp_utxo.pop()  # last entry in temp_utxo was the output we just spent
        #temp_utxo.append(UTXO(tx2.malfixsha256, 0, tx2.vout[0].nValue))

        # Spend everything in temp_utxo back to an OP_TRUE output.
        tx3 = CTransaction()
        total_value = 0
        for i in temp_utxo:
            tx3.vin.append(CTxIn(COutPoint(i.sha256, i.n), b""))
            tx3.wit.vtxinwit.append(CTxInWitness())
            total_value += i.nValue
        tx3.wit.vtxinwit[-1].scriptWitness.stack = [witness_program]
        tx3.vout.append(CTxOut(total_value - 1000, CScript([OP_TRUE])))
        tx3.rehash()
        # Spending a higher version witness output is not allowed by policy,
        # even with fRequireStandard=false.
        test_transaction_acceptance(self.nodes[0].rpc, self.test_node, tx3, with_witness=True, accepted=False)
        test_transaction_acceptance(self.nodes[0].rpc, self.test_node, tx3, with_witness=False, accepted=True)

        test_transaction_acceptance(self.nodes[1].rpc, self.std_node, tx3, with_witness=True, accepted=False)
        test_transaction_acceptance(self.nodes[1].rpc, self.std_node, tx3, with_witness=False, accepted=False)
        self.test_node.sync_with_ping()
        #with mininode_lock:
        #    assert(b"reserved for soft-fork upgrades" in self.test_node.last_message["reject"].reason)

        # Building a block with the transaction must be valid, however.
        block = self.build_next_block()
        self.update_witness_block_with_transactions(block, [tx2, tx3], with_witness=True)
        test_witness_block(self.nodes[0].rpc, self.test_node, block, with_witness=True, accepted=False)
        test_witness_block(self.nodes[0].rpc, self.test_node, block, with_witness=False, accepted=True)
        sync_blocks(self.nodes)

        # Add utxo to our list
        self.utxo.append(UTXO(tx3.malfixsha256, 0, tx3.vout[0].nValue))

    @subtest
    def test_premature_coinbase_witness_spend(self):

        block = self.build_next_block()
        # Change the output of the block to be a witness output.
        witness_program = CScript([OP_TRUE])
        witness_hash = sha256(witness_program)
        script_pubkey = CScript([OP_0, witness_hash])
        block.vtx[0].vout[0].scriptPubKey = script_pubkey
        # This next line will rehash the coinbase and update the merkle
        # root, and solve.
        self.update_witness_block_with_transactions(block, [])
        test_witness_block(self.nodes[0].rpc, self.test_node, block, with_witness=True,accepted=False)
        test_witness_block(self.nodes[0].rpc, self.test_node, block, with_witness=False,accepted=True)

        spend_tx = CTransaction()
        spend_tx.vin = [CTxIn(COutPoint(block.vtx[0].malfixsha256, 0), b"")]
        spend_tx.vout = [CTxOut(block.vtx[0].vout[0].nValue, witness_program)]
        spend_tx.wit.vtxinwit.append(CTxInWitness())
        spend_tx.wit.vtxinwit[0].scriptWitness.stack = [witness_program]
        spend_tx.rehash()

        # Now test a premature spend.
        self.nodes[0].generate(98, self.signblockprivkeys)
        sync_blocks(self.nodes)
        block2 = self.build_next_block()
        self.update_witness_block_with_transactions(block2, [spend_tx])
        test_witness_block(self.nodes[0].rpc, self.test_node, block2, with_witness=True,accepted=False)

        # Advancing one more block should allow the spend.
        self.nodes[0].generate(1, self.signblockprivkeys)
        block2 = self.build_next_block()
        self.update_witness_block_with_transactions(block2, [spend_tx])
        test_witness_block(self.nodes[0].rpc, self.test_node, block2, with_witness=True,accepted=False)
        test_witness_block(self.nodes[0].rpc, self.test_node, block2, with_witness=False,accepted=True)
        sync_blocks(self.nodes)

    @subtest
    def test_uncompressed_pubkey(self):
        """Test uncompressed pubkey validity in segwit transactions.

        Uncompressed pubkeys are no longer supported in default relay policy,
        but (for now) are still valid in blocks."""

        # Segwit transactions using uncompressed pubkeys are not accepted
        # under default policy, but should still pass consensus.
        key = CECKey()
        key.set_secretbytes(b"9")
        key.set_compressed(False)
        pubkey = CPubKey(key.get_pubkey())
        assert_equal(len(pubkey), 65)  # This should be an uncompressed pubkey

        utxo = self.utxo.pop(0)

        # Test 1: P2WPKH
        # First create a P2WPKH output that uses an uncompressed pubkey
        pubkeyhash = hash160(pubkey)
        script_pkh = CScript([OP_0, pubkeyhash])
        tx = CTransaction()
        tx.vin.append(CTxIn(COutPoint(utxo.sha256, utxo.n), b""))
        tx.vout.append(CTxOut(utxo.nValue - 1000, script_pkh))
        tx.rehash()

        # Confirm it in a block.
        block = self.build_next_block()
        self.update_witness_block_with_transactions(block, [tx])
        test_witness_block(self.nodes[0].rpc, self.test_node, block, with_witness=True,accepted=False)
        test_witness_block(self.nodes[0].rpc, self.test_node, block, with_witness=False,accepted=True)

        # Now try to spend it. Send it to a P2WSH output, which we'll
        # use in the next test.
        witness_program = CScript([pubkey, CScriptOp(OP_CHECKSIG)])
        witness_hash = sha256(witness_program)
        script_wsh = CScript([OP_0, witness_hash])

        tx2 = CTransaction()
        tx2.vin.append(CTxIn(COutPoint(tx.malfixsha256, 0), b""))
        tx2.vout.append(CTxOut(tx.vout[0].nValue - 1000, script_wsh))
        script = get_p2pkh_script(pubkeyhash)
        sig_hash = SegwitVersion1SignatureHash(script, tx2, 0, SIGHASH_ALL, tx.vout[0].nValue)
        signature = key.sign(sig_hash) + b'\x01'  # 0x1 is SIGHASH_ALL
        tx2.wit.vtxinwit.append(CTxInWitness())
        tx2.wit.vtxinwit[0].scriptWitness.stack = [signature, pubkey]
        tx2.rehash()

        # Should pass policy test.
        test_transaction_acceptance(self.nodes[0].rpc, self.test_node, tx2, with_witness=True, accepted=False)
        test_transaction_acceptance(self.nodes[0].rpc, self.test_node, tx2, with_witness=False, accepted=True)

        test_transaction_acceptance(self.nodes[1].rpc, self.std_node, tx2, with_witness=True, accepted=False)
        test_transaction_acceptance(self.nodes[1].rpc, self.std_node, tx2, with_witness=False, accepted=False, reason=b'witness')

        # and passes consensus.
        block = self.build_next_block()
        self.update_witness_block_with_transactions(block, [tx2])
        test_witness_block(self.nodes[0].rpc, self.test_node, block, with_witness=True,accepted=False)
        test_witness_block(self.nodes[0].rpc, self.test_node, block, with_witness=False,accepted=True)

        # Test 2: P2WSH
        # Try to spend the P2WSH output created in last test.
        # Send it to a P2SH(P2WSH) output, which we'll use in the next test.
        p2sh_witness_hash = hash160(script_wsh)
        script_p2sh = CScript([OP_HASH160, p2sh_witness_hash, OP_EQUAL])
        script_sig = CScript([script_wsh])

        tx3 = CTransaction()
        tx3.vin.append(CTxIn(COutPoint(tx2.malfixsha256, 0), b""))
        tx3.vout.append(CTxOut(tx2.vout[0].nValue - 1000, script_p2sh))
        tx3.wit.vtxinwit.append(CTxInWitness())
        sign_p2pk_witness_input(witness_program, tx3, 0, SIGHASH_ALL, tx2.vout[0].nValue, key)

        # Should pass policy test.
        test_transaction_acceptance(self.nodes[0].rpc, self.test_node, tx3, with_witness=True, accepted=False)
        test_transaction_acceptance(self.nodes[0].rpc, self.test_node, tx3, with_witness=False, accepted=True)

        test_transaction_acceptance(self.nodes[1].rpc, self.std_node, tx3, with_witness=True, accepted=False)
        test_transaction_acceptance(self.nodes[1].rpc, self.std_node, tx3, with_witness=False, accepted=True)

        # and passes consensus.
        block = self.build_next_block()
        self.update_witness_block_with_transactions(block, [tx3])
        test_witness_block(self.nodes[0].rpc, self.test_node, block, with_witness=True,accepted=False)
        test_witness_block(self.nodes[0].rpc, self.test_node, block, with_witness=False,accepted=True)

        # Test 3: P2SH(P2WSH)
        # Try to spend the P2SH output created in the last test.
        # Send it to a P2PKH output, which we'll use in the next test.
        script_pubkey = get_p2pkh_script(pubkeyhash)
        tx4 = CTransaction()
        tx4.vin.append(CTxIn(COutPoint(tx3.malfixsha256, 0), script_sig))
        tx4.vout.append(CTxOut(tx3.vout[0].nValue - 1000, script_pubkey))
        tx4.wit.vtxinwit.append(CTxInWitness())
        sign_p2pk_witness_input(witness_program, tx4, 0, SIGHASH_ALL, tx3.vout[0].nValue, key)

        # Should pass policy test.
        test_transaction_acceptance(self.nodes[0].rpc, self.test_node, tx4, with_witness=True, accepted=False)
        test_transaction_acceptance(self.nodes[0].rpc, self.test_node, tx4, with_witness=False, accepted=True)

        test_transaction_acceptance(self.nodes[1].rpc, self.std_node, tx4, with_witness=True, accepted=False)
        test_transaction_acceptance(self.nodes[1].rpc, self.std_node, tx4, with_witness=False, accepted=True)

        block = self.build_next_block()
        self.update_witness_block_with_transactions(block, [tx4])
        test_witness_block(self.nodes[0].rpc, self.test_node, block, with_witness=True,accepted=False)
        test_witness_block(self.nodes[0].rpc, self.test_node, block, with_witness=False,accepted=True)

        # Test 4: Uncompressed pubkeys should still be valid in non-segwit
        # transactions.
        tx5 = CTransaction()
        tx5.vin.append(CTxIn(COutPoint(tx4.malfixsha256, 0), b""))
        tx5.vout.append(CTxOut(tx4.vout[0].nValue - 1000, CScript([OP_TRUE])))
        (sig_hash, err) = SignatureHash(script_pubkey, tx5, 0, SIGHASH_ALL)
        signature = key.sign(sig_hash) + b'\x01'  # 0x1 is SIGHASH_ALL
        tx5.vin[0].scriptSig = CScript([signature, pubkey])
        tx5.rehash()
        # Should pass policy and consensus.
        test_transaction_acceptance(self.nodes[0].rpc, self.test_node, tx5, with_witness=True, accepted=True)
        block = self.build_next_block()
        self.update_witness_block_with_transactions(block, [tx5])
        test_witness_block(self.nodes[0].rpc, self.test_node, block, with_witness=True,accepted=False)
        test_witness_block(self.nodes[0].rpc, self.test_node, block, with_witness=False,accepted=True)
        self.utxo.append(UTXO(tx5.malfixsha256, 0, tx5.vout[0].nValue))

    @subtest
    def test_signature_version_1(self):

        key = CECKey()
        key.set_secretbytes(b"9")
        pubkey = CPubKey(key.get_pubkey())

        witness_program = CScript([pubkey, CScriptOp(OP_CHECKSIG)])
        witness_hash = sha256(witness_program)
        script_pubkey = CScript([OP_0, witness_hash])

        # First create a witness output for use in the tests.
        tx = CTransaction()
        tx.vin.append(CTxIn(COutPoint(self.utxo[0].sha256, self.utxo[0].n), b""))
        tx.vout.append(CTxOut(self.utxo[0].nValue - 1000, script_pubkey))
        tx.rehash()

        test_transaction_acceptance(self.nodes[0].rpc, self.test_node, tx, with_witness=True, accepted=True)
        # Mine this transaction in preparation for following tests.
        block = self.build_next_block()
        self.update_witness_block_with_transactions(block, [tx])
        test_witness_block(self.nodes[0].rpc, self.test_node, block, with_witness=True, accepted=False)
        test_witness_block(self.nodes[0].rpc, self.test_node, block, with_witness=False, accepted=True)
        sync_blocks(self.nodes)
        self.utxo.pop(0)

        # Test each hashtype
        prev_utxo = UTXO(tx.malfixsha256, 0, tx.vout[0].nValue)
        for sigflag in [0, SIGHASH_ANYONECANPAY]:
            for hashtype in [SIGHASH_ALL, SIGHASH_NONE, SIGHASH_SINGLE]:
                hashtype |= sigflag
                block = self.build_next_block()
                tx = CTransaction()
                tx.vin.append(CTxIn(COutPoint(prev_utxo.sha256, prev_utxo.n), b""))
                tx.vout.append(CTxOut(prev_utxo.nValue - 1000, script_pubkey))
                tx.wit.vtxinwit.append(CTxInWitness())

                # Now try correct value
                sign_p2pk_witness_input(witness_program, tx, 0, hashtype, prev_utxo.nValue, key)
                block.vtx.pop()
                self.update_witness_block_with_transactions(block, [tx])
                test_witness_block(self.nodes[0].rpc, self.test_node, block, with_witness=True, accepted=False)
                test_witness_block(self.nodes[0].rpc, self.test_node, block, with_witness=False, accepted=False)

                block = self.build_next_block()
                self.update_witness_block_with_transactions(block, [tx], with_witness=False)
                test_witness_block(self.nodes[0].rpc, self.test_node, block, with_witness=False, accepted=True)

                prev_utxo = UTXO(tx.malfixsha256, 0, tx.vout[0].nValue)

        # Test combinations of signature hashes.
        # Split the utxo into a lot of outputs.
        # Randomly choose up to 10 to spend, sign with different hashtypes, and
        # output to a random number of outputs.  Repeat NUM_SIGHASH_TESTS times.
        # Ensure that we've tested a situation where we use SIGHASH_SINGLE with
        # an input index > number of outputs.
        NUM_SIGHASH_TESTS = 500
        temp_utxos = []
        tx = CTransaction()
        tx.vin.append(CTxIn(COutPoint(prev_utxo.sha256, prev_utxo.n), b""))
        split_value = prev_utxo.nValue // NUM_SIGHASH_TESTS
        for i in range(NUM_SIGHASH_TESTS):
            tx.vout.append(CTxOut(split_value, script_pubkey))
        tx.wit.vtxinwit.append(CTxInWitness())
        sign_p2pk_witness_input(witness_program, tx, 0, SIGHASH_ALL, prev_utxo.nValue, key)
        for i in range(NUM_SIGHASH_TESTS):
            temp_utxos.append(UTXO(tx.malfixsha256, i, split_value))

        block = self.build_next_block()
        self.update_witness_block_with_transactions(block, [tx])
        test_witness_block(self.nodes[0].rpc, self.test_node, block, with_witness=True, accepted=False)
        test_witness_block(self.nodes[0].rpc, self.test_node, block, with_witness=False, accepted=True)

        block = self.build_next_block()
        used_sighash_single_out_of_bounds = False
        for i in range(NUM_SIGHASH_TESTS):
            # Ping regularly to keep the connection alive
            if (not i % 100):
                self.test_node.sync_with_ping()
            # Choose random number of inputs to use.
            num_inputs = random.randint(1, 10)
            # Create a slight bias for producing more utxos
            num_outputs = random.randint(1, 11)
            random.shuffle(temp_utxos)
            assert(len(temp_utxos) > num_inputs)
            tx = CTransaction()
            total_value = 0
            for i in range(num_inputs):
                tx.vin.append(CTxIn(COutPoint(temp_utxos[i].sha256, temp_utxos[i].n), b""))
                tx.wit.vtxinwit.append(CTxInWitness())
                total_value += temp_utxos[i].nValue
            split_value = total_value // num_outputs
            for i in range(num_outputs):
                tx.vout.append(CTxOut(split_value, script_pubkey))
            for i in range(num_inputs):
                # Now try to sign each input, using a random hashtype.
                anyonecanpay = 0
                if random.randint(0, 1):
                    anyonecanpay = SIGHASH_ANYONECANPAY
                hashtype = random.randint(1, 3) | anyonecanpay
                sign_p2pk_witness_input(witness_program, tx, i, hashtype, temp_utxos[i].nValue, key)
                if (hashtype == SIGHASH_SINGLE and i >= num_outputs):
                    used_sighash_single_out_of_bounds = True
            tx.rehash()
            for i in range(num_outputs):
                temp_utxos.append(UTXO(tx.malfixsha256, i, split_value))
            temp_utxos = temp_utxos[num_inputs:]

            block.vtx.append(tx)

            # Test the block periodically, if we're close to maxblocksize
            if (get_virtual_size(block) > MAX_BLOCK_BASE_SIZE - 1000):
                self.update_witness_block_with_transactions(block, [])
                test_witness_block(self.nodes[0].rpc, self.test_node, block, with_witness=True, accepted=False)
                test_witness_block(self.nodes[0].rpc, self.test_node, block, with_witness=False, accepted=True)
                block = self.build_next_block()

        if (not used_sighash_single_out_of_bounds):
            self.log.info("WARNING: this test run didn't attempt SIGHASH_SINGLE with out-of-bounds index value")
        # Test the transactions we've added to the block
        if (len(block.vtx) > 1):
            self.update_witness_block_with_transactions(block, [])
            test_witness_block(self.nodes[0].rpc, self.test_node, block, with_witness=True, accepted=False)
            test_witness_block(self.nodes[0].rpc, self.test_node, block, with_witness=False, accepted=True)

        # Now test witness version 0 P2PKH transactions
        pubkeyhash = hash160(pubkey)
        script_pkh = CScript([OP_0, pubkeyhash])
        tx = CTransaction()
        tx.vin.append(CTxIn(COutPoint(temp_utxos[0].sha256, temp_utxos[0].n), b""))
        tx.vout.append(CTxOut(temp_utxos[0].nValue, script_pkh))
        tx.wit.vtxinwit.append(CTxInWitness())
        sign_p2pk_witness_input(witness_program, tx, 0, SIGHASH_ALL, temp_utxos[0].nValue, key)
        tx2 = CTransaction()
        tx2.vin.append(CTxIn(COutPoint(tx.malfixsha256, 0), b""))
        tx2.vout.append(CTxOut(tx.vout[0].nValue, CScript([OP_TRUE])))

        script = get_p2pkh_script(pubkeyhash)
        sig_hash = SegwitVersion1SignatureHash(script, tx2, 0, SIGHASH_ALL, tx.vout[0].nValue)
        signature = key.sign(sig_hash) + b'\x01'  # 0x1 is SIGHASH_ALL

        # Check that we can have a scriptSig
        tx2.vin[0].scriptSig = CScript([signature, pubkey])
        block = self.build_next_block()
        self.update_witness_block_with_transactions(block, [tx, tx2])
        test_witness_block(self.nodes[0].rpc, self.test_node, block, with_witness=True, accepted=False)
        test_witness_block(self.nodes[0].rpc, self.test_node, block, with_witness=False, accepted=True)

        temp_utxos.pop(0)

        # Update self.utxos for later tests by creating two outputs
        # that consolidate all the coins in temp_utxos.
        output_value = sum(i.nValue for i in temp_utxos) // 2

        tx = CTransaction()
        index = 0
        # Just spend to our usual anyone-can-spend output
        tx.vout = [CTxOut(output_value, CScript([OP_TRUE]))] * 2
        for i in temp_utxos:
            # Use SIGHASH_ALL|SIGHASH_ANYONECANPAY so we can build up
            # the signatures as we go.
            tx.vin.append(CTxIn(COutPoint(i.sha256, i.n), b""))
            tx.wit.vtxinwit.append(CTxInWitness())
            sign_p2pk_witness_input(witness_program, tx, index, SIGHASH_ALL | SIGHASH_ANYONECANPAY, i.nValue, key)
            index += 1
        block = self.build_next_block()
        self.update_witness_block_with_transactions(block, [tx])
        test_witness_block(self.nodes[0].rpc, self.test_node, block, with_witness=True, accepted=False)
        test_witness_block(self.nodes[0].rpc, self.test_node, block, with_witness=False, accepted=True)

        for i in range(len(tx.vout)):
            self.utxo.append(UTXO(tx.malfixsha256, i, tx.vout[i].nValue))

    @subtest
    def test_non_standard_witness_blinding(self):
        """Test behavior of unnecessary witnesses in transactions does not blind the node for the transaction"""

        # Create a p2sh output -- this is so we can pass the standardness
        # rules (an anyone-can-spend OP_TRUE would be rejected, if not wrapped
        # in P2SH).
        p2sh_program = CScript([OP_TRUE])
        p2sh_pubkey = hash160(p2sh_program)
        script_pubkey = CScript([OP_HASH160, p2sh_pubkey, OP_EQUAL])

        # Now check that unnecessary witnesses can't be used to blind a node
        # to a transaction, eg by violating standardness checks.
        tx = CTransaction()
        tx.vin.append(CTxIn(COutPoint(self.utxo[0].sha256, self.utxo[0].n), b""))
        tx.vout.append(CTxOut(self.utxo[0].nValue - 1000, script_pubkey))
        tx.rehash()
        test_transaction_acceptance(self.nodes[0].rpc, self.test_node, tx, with_witness=False, accepted=True)
        self.nodes[0].generate(1, self.signblockprivkeys)
        sync_blocks(self.nodes)

        # We'll add an unnecessary witness to this transaction that would cause
        # it to be non-standard, to test that violating policy with a witness
        # doesn't blind a node to a transaction.  Transactions
        # rejected for having a witness shouldn't be added
        # to the rejection cache.
        tx2 = CTransaction()
        tx2.vin.append(CTxIn(COutPoint(tx.malfixsha256, 0), CScript([p2sh_program])))
        tx2.vout.append(CTxOut(tx.vout[0].nValue - 1000, script_pubkey))
        tx2.wit.vtxinwit.append(CTxInWitness())
        tx2.wit.vtxinwit[0].scriptWitness.stack = [b'a' * 400]
        tx2.rehash()
        # This will be rejected due to a policy check:
        # No witness is allowed, since it is not a witness program but a p2sh program
        test_transaction_acceptance(self.nodes[1].rpc, self.std_node, tx2, with_witness=True, accepted=False)

        # If we send without witness, it should be accepted.
        test_transaction_acceptance(self.nodes[1].rpc, self.std_node, tx2, with_witness=False, accepted=True)

        # Now create a new anyone-can-spend utxo for the next test.
        tx3 = CTransaction()
        tx3.vin.append(CTxIn(COutPoint(tx2.malfixsha256, 0), CScript([p2sh_program])))
        tx3.vout.append(CTxOut(tx2.vout[0].nValue - 1000, CScript([OP_TRUE, OP_DROP] * 15 + [OP_TRUE])))
        tx3.rehash()
        test_transaction_acceptance(self.nodes[0].rpc, self.test_node, tx2, with_witness=True, accepted=True)

        test_transaction_acceptance(self.nodes[0].rpc, self.test_node, tx3, with_witness=True, accepted=True)

        self.nodes[0].generate(1, self.signblockprivkeys)
        sync_blocks(self.nodes)

        # Update our utxo list; we spent the first entry.
        self.utxo.pop(0)
        self.utxo.append(UTXO(tx3.malfixsha256, 0, tx3.vout[0].nValue))

    @subtest
    def test_non_standard_witness(self):
        """Test detection of non-standard P2WSH witness"""
        pad = chr(1).encode('latin-1')

        # Create scripts for tests
        scripts = []
        scripts.append(CScript([OP_DROP] * 100))
        scripts.append(CScript([OP_DROP] * 99))
        scripts.append(CScript([pad * 59] * 59 + [OP_DROP] * 60))
        scripts.append(CScript([pad * 59] * 59 + [OP_DROP] * 61))

        p2wsh_scripts = []

        tx = CTransaction()
        tx.vin.append(CTxIn(COutPoint(self.utxo[0].sha256, self.utxo[0].n), b""))

        # For each script, generate a pair of P2WSH and P2SH-P2WSH output.
        outputvalue = (self.utxo[0].nValue - 1000) // (len(scripts) * 2)
        for i in scripts:
            p2wsh = CScript([OP_0, sha256(i)])
            p2sh = hash160(p2wsh)
            p2wsh_scripts.append(p2wsh)
            tx.vout.append(CTxOut(outputvalue, p2wsh))
            tx.vout.append(CTxOut(outputvalue, CScript([OP_HASH160, p2sh, OP_EQUAL])))
        tx.rehash()
        txid = tx.malfixsha256
        test_transaction_acceptance(self.nodes[0].rpc, self.test_node, tx, with_witness=True, accepted=True)

        self.nodes[0].generate(1, self.signblockprivkeys)
        sync_blocks(self.nodes)

        # Creating transactions for tests
        p2wsh_txs = []
        p2sh_txs = []
        for i in range(len(scripts)):
            p2wsh_tx = CTransaction()
            p2wsh_tx.vin.append(CTxIn(COutPoint(txid, i * 2)))
            p2wsh_tx.vout.append(CTxOut(outputvalue - 5000, CScript([OP_0, hash160(hex_str_to_bytes(""))])))
            p2wsh_tx.wit.vtxinwit.append(CTxInWitness())
            p2wsh_tx.rehash()
            p2wsh_txs.append(p2wsh_tx)
            p2sh_tx = CTransaction()
            p2sh_tx.vin.append(CTxIn(COutPoint(txid, i * 2 + 1), CScript([p2wsh_scripts[i]])))
            p2sh_tx.vout.append(CTxOut(outputvalue - 5000, CScript([OP_0, hash160(hex_str_to_bytes(""))])))
            p2sh_tx.wit.vtxinwit.append(CTxInWitness())
            p2sh_tx.rehash()
            p2sh_txs.append(p2sh_tx)

        # Testing native P2WSH
        # Witness stack size, excluding witnessScript, over 100 is non-standard
        p2wsh_txs[0].wit.vtxinwit[0].scriptWitness.stack = [pad] * 101 + [scripts[0]]
        test_transaction_acceptance(self.nodes[1].rpc, self.std_node, p2wsh_txs[0], with_witness=True, accepted=False)
        test_transaction_acceptance(self.nodes[1].rpc, self.std_node, p2wsh_txs[0], with_witness=False, accepted=False, reason=b'witness')
        # Non-standard nodes should accept
        test_transaction_acceptance(self.nodes[0].rpc, self.test_node, p2wsh_txs[0], with_witness=True, accepted=False)
        test_transaction_acceptance(self.nodes[0].rpc, self.test_node, p2wsh_txs[0], with_witness=False, accepted=True)

        # Stack element size over 80 bytes is non-standard
        p2wsh_txs[1].wit.vtxinwit[0].scriptWitness.stack = [pad * 81] * 100 + [scripts[1]]
        test_transaction_acceptance(self.nodes[1].rpc, self.std_node, p2wsh_txs[1], with_witness=True, accepted=False)
        test_transaction_acceptance(self.nodes[1].rpc, self.std_node, p2wsh_txs[1], with_witness=False, accepted=False, reason=b'witness')
        # Non-standard nodes should accept
        test_transaction_acceptance(self.nodes[0].rpc, self.test_node, p2wsh_txs[1], with_witness=False, accepted=True)

        # Standard nodes should accept if element size is not over 80 bytes
        p2wsh_txs[1].wit.vtxinwit[0].scriptWitness.stack = [pad * 80] * 100 + [scripts[1]]
        test_transaction_acceptance(self.nodes[1].rpc, self.std_node, p2wsh_txs[1], with_witness=False, accepted=False, reason=b'witness')

        # witnessScript size at 3600 bytes is standard
        p2wsh_txs[2].wit.vtxinwit[0].scriptWitness.stack = [pad, pad, scripts[2]]
        test_transaction_acceptance(self.nodes[0].rpc, self.test_node, p2wsh_txs[2], with_witness=True, accepted=False)
        test_transaction_acceptance(self.nodes[0].rpc, self.test_node, p2wsh_txs[2], with_witness=False, accepted=True)

        test_transaction_acceptance(self.nodes[1].rpc, self.std_node, p2wsh_txs[2], with_witness=True, accepted=False)
        test_transaction_acceptance(self.nodes[1].rpc, self.std_node, p2wsh_txs[2], with_witness=False, accepted=False, reason=b'witness')

        # witnessScript size at 3601 bytes is non-standard
        p2wsh_txs[3].wit.vtxinwit[0].scriptWitness.stack = [pad, pad, pad, scripts[3]]
        test_transaction_acceptance(self.nodes[1].rpc, self.std_node, p2wsh_txs[3], with_witness=True, accepted=False)
        test_transaction_acceptance(self.nodes[1].rpc, self.std_node, p2wsh_txs[3], with_witness=False, accepted=False, reason=b'witness')
        # Non-standard nodes should accept
        test_transaction_acceptance(self.nodes[0].rpc, self.test_node, p2wsh_txs[3], with_witness=True, accepted=False)
        test_transaction_acceptance(self.nodes[0].rpc, self.test_node, p2wsh_txs[3], with_witness=False, accepted=True)

        # Repeating the same tests with P2SH-P2WSH
        p2sh_txs[0].wit.vtxinwit[0].scriptWitness.stack = [pad] * 101 + [scripts[0]]
        test_transaction_acceptance(self.nodes[1].rpc, self.std_node, p2sh_txs[0], with_witness=True, accepted=False)
        test_transaction_acceptance(self.nodes[1].rpc, self.std_node, p2sh_txs[0], with_witness=False, accepted=False, reason=b'witness')

        test_transaction_acceptance(self.nodes[0].rpc, self.test_node, p2sh_txs[0], with_witness=True, accepted=False)
        test_transaction_acceptance(self.nodes[0].rpc, self.test_node, p2sh_txs[0], with_witness=False, accepted=True)

        p2sh_txs[1].wit.vtxinwit[0].scriptWitness.stack = [pad * 81] * 100 + [scripts[1]]
        test_transaction_acceptance(self.nodes[1].rpc, self.std_node, p2sh_txs[1], with_witness=True, accepted=False)
        test_transaction_acceptance(self.nodes[1].rpc, self.std_node, p2sh_txs[1], with_witness=False, accepted=False, reason=b'witness')

        test_transaction_acceptance(self.nodes[0].rpc, self.test_node, p2sh_txs[1], with_witness=True, accepted=False)
        test_transaction_acceptance(self.nodes[0].rpc, self.test_node, p2sh_txs[1], with_witness=False, accepted=True)

        p2sh_txs[1].wit.vtxinwit[0].scriptWitness.stack = [pad * 80] * 100 + [scripts[1]]
        test_transaction_acceptance(self.nodes[1].rpc, self.std_node, p2sh_txs[1], with_witness=True, accepted=False)
        test_transaction_acceptance(self.nodes[1].rpc, self.std_node, p2sh_txs[1], with_witness=False, accepted=False)

        p2sh_txs[2].wit.vtxinwit[0].scriptWitness.stack = [pad, pad, scripts[2]]
        test_transaction_acceptance(self.nodes[0].rpc, self.test_node, p2sh_txs[2], with_witness=True, accepted=False)
        test_transaction_acceptance(self.nodes[0].rpc, self.test_node, p2sh_txs[2], with_witness=False, accepted=True)

        test_transaction_acceptance(self.nodes[1].rpc, self.std_node, p2sh_txs[2], with_witness=True, accepted=False)
        test_transaction_acceptance(self.nodes[1].rpc, self.std_node, p2sh_txs[2], with_witness=False, accepted=False, reason=b'witness')

        p2sh_txs[3].wit.vtxinwit[0].scriptWitness.stack = [pad, pad, pad, scripts[3]]
        test_transaction_acceptance(self.nodes[1].rpc, self.std_node, p2sh_txs[3], with_witness=True, accepted=False)
        test_transaction_acceptance(self.nodes[1].rpc, self.std_node, p2sh_txs[3], with_witness=False, accepted=False, reason=b'witness')

        test_transaction_acceptance(self.nodes[0].rpc, self.test_node, p2sh_txs[3], with_witness=True, accepted=False)
        test_transaction_acceptance(self.nodes[0].rpc, self.test_node, p2sh_txs[3], with_witness=False, accepted=True)

        self.nodes[0].generate(1, self.signblockprivkeys)  # Mine and clean up the mempool of non-standard node
        # Valid but non-standard transactions in a block should be accepted by standard node
        sync_blocks(self.nodes)
        assert_equal(len(self.nodes[0].getrawmempool()), 0)
        assert_equal(len(self.nodes[1].getrawmempool()), 0)

        self.utxo.pop(0)
        self.utxo.append(UTXO(p2wsh_txs[0].malfixsha256, 0, p2wsh_txs[0].vout[0].nValue))

    @subtest
    def test_upgrade_after_activation(self):
        """Test the behavior of starting up a segwit-aware node after the softfork has activated."""

        # Restart with the new binary
        self.stop_node(2)
        self.start_node(2, extra_args=[])
        connect_nodes(self.nodes[0], 2)

        sync_blocks(self.nodes)

        # Make sure this peer's blocks match those of node0.
        height = self.nodes[2].getblockcount()
        while height >= 0:
            block_hash = self.nodes[2].getblockhash(height)
            assert_equal(block_hash, self.nodes[0].getblockhash(height))
            assert_equal(self.nodes[0].getblock(block_hash), self.nodes[2].getblock(block_hash))
            height -= 1

    @subtest
    def test_witness_sigops(self):
        """Test sigop counting is correct inside witnesses."""

        # Keep this under MAX_OPS_PER_SCRIPT (201)
        witness_program = CScript([OP_TRUE, OP_IF, OP_TRUE, OP_ELSE] + [OP_CHECKMULTISIG] * 5 + [OP_CHECKSIG] * 193 + [OP_ENDIF])
        witness_hash = sha256(witness_program)
        script_pubkey = CScript([OP_0, witness_hash])

        sigops_per_script = 20 * 5 + 193 * 1
        # We'll produce 2 extra outputs, one with a program that would take us
        # over max sig ops, and one with a program that would exactly reach max
        # sig ops
        outputs = (MAX_SIGOP_COST // sigops_per_script) + 2
        extra_sigops_available = MAX_SIGOP_COST % sigops_per_script

        # We chose the number of checkmultisigs/checksigs to make this work:
        assert(extra_sigops_available < 100)  # steer clear of MAX_OPS_PER_SCRIPT

        # This script, when spent with the first
        # N(=MAX_SIGOP_COST//sigops_per_script) outputs of our transaction,
        # would push us just over the block sigop limit.
        witness_program_toomany = CScript([OP_TRUE, OP_IF, OP_TRUE, OP_ELSE] + [OP_CHECKSIG] * (extra_sigops_available + 1) + [OP_ENDIF])
        witness_hash_toomany = sha256(witness_program_toomany)
        script_pubkey_toomany = CScript([OP_0, witness_hash_toomany])

        # If we spend this script instead, we would exactly reach our sigop
        # limit (for witness sigops).
        witness_program_justright = CScript([OP_TRUE, OP_IF, OP_TRUE, OP_ELSE] + [OP_CHECKSIG] * (extra_sigops_available) + [OP_ENDIF])
        witness_hash_justright = sha256(witness_program_justright)
        script_pubkey_justright = CScript([OP_0, witness_hash_justright])

        # First split our available utxo into a bunch of outputs
        split_value = self.utxo[0].nValue // outputs
        tx = CTransaction()
        tx.vin.append(CTxIn(COutPoint(self.utxo[0].sha256, self.utxo[0].n), b""))
        for i in range(outputs):
            tx.vout.append(CTxOut(split_value, script_pubkey))
        tx.vout[-2].scriptPubKey = script_pubkey_toomany
        tx.vout[-1].scriptPubKey = script_pubkey_justright
        tx.rehash()

        block_1 = self.build_next_block()
        self.update_witness_block_with_transactions(block_1, [tx])
        test_witness_block(self.nodes[0].rpc, self.test_node, block_1, with_witness=True, accepted=False)
        test_witness_block(self.nodes[0].rpc, self.test_node, block_1, with_witness=False,accepted=True)

        tx2 = CTransaction()
        # If we try to spend the first n-1 outputs from tx, that should be
        # too many sigops.
        total_value = 0
        for i in range(outputs - 1):
            tx2.vin.append(CTxIn(COutPoint(tx.malfixsha256, i), b""))
            tx2.wit.vtxinwit.append(CTxInWitness())
            tx2.wit.vtxinwit[-1].scriptWitness.stack = [witness_program]
            total_value += tx.vout[i].nValue
        tx2.wit.vtxinwit[-1].scriptWitness.stack = [witness_program_toomany]
        tx2.vout.append(CTxOut(total_value, CScript([OP_TRUE])))
        tx2.rehash()

        block_2 = self.build_next_block()
        self.update_witness_block_with_transactions(block_2, [tx2])
        test_witness_block(self.nodes[0].rpc, self.test_node, block_2, with_witness=True,accepted=False)

        # Try dropping the last input in tx2, and add an output that has
        # too many sigops (contributing to legacy sigop count).
        checksig_count = (extra_sigops_available // 4) + 1
        script_pubkey_checksigs = CScript([OP_CHECKSIG] * checksig_count)
        tx2.vout.append(CTxOut(0, script_pubkey_checksigs))
        tx2.vin.pop()
        tx2.wit.vtxinwit.pop()
        tx2.vout[0].nValue -= tx.vout[-2].nValue
        tx2.rehash()
        block_3 = self.build_next_block()
        self.update_witness_block_with_transactions(block_3, [tx2])
        test_witness_block(self.nodes[0].rpc, self.test_node, block_3, with_witness=True,accepted=False)

        # If we drop the last checksig in this output, the tx should succeed.
        block_4 = self.build_next_block()
        tx2.vout[-1].scriptPubKey = CScript([OP_CHECKSIG] * (checksig_count - 1))
        tx2.rehash()
        self.update_witness_block_with_transactions(block_4, [tx2], with_witness=True)
        test_witness_block(self.nodes[0].rpc, self.test_node, block_4, with_witness=True,accepted=False)
        test_witness_block(self.nodes[0].rpc, self.test_node, block_4, with_witness=False,accepted=True)

        # Reset the tip back down for the next test
        sync_blocks(self.nodes)
        for x in self.nodes:
            x.invalidateblock(block_4.hash)

        # Try replacing the last input of tx2 to be spending the last
        # output of tx
        block_5 = self.build_next_block()
        tx2.vout.pop()
        tx2.vin.append(CTxIn(COutPoint(tx.malfixsha256, outputs - 1), b""))
        tx2.wit.vtxinwit.append(CTxInWitness())
        tx2.wit.vtxinwit[-1].scriptWitness.stack = [witness_program_justright]
        tx2.rehash()
        self.update_witness_block_with_transactions(block_5, [tx2])
        test_witness_block(self.nodes[0].rpc, self.test_node, block_5, with_witness=True,accepted=False)
        test_witness_block(self.nodes[0].rpc, self.test_node, block_5, with_witness=False,accepted=True)

        # TODO: test p2sh sigop counting

if __name__ == '__main__':
    SegWitTest().main()<|MERGE_RESOLUTION|>--- conflicted
+++ resolved
@@ -693,28 +693,6 @@
         tx3.wit.vtxinwit.append(CTxInWitness())
         tx3.wit.vtxinwit[0].scriptWitness.stack = [witness_program]
         tx3.rehash()
-<<<<<<< HEAD
-=======
-
-        # Just check mempool acceptance, but don't add the transaction to the mempool, since witness is disallowed
-        # in blocks and the tx is impossible to mine right now.
-        assert_raises_rpc_error(-22, "TX decode failed", self.nodes[0].testmempoolaccept, [bytes_to_hex_str(tx3.serialize_with_witness(with_scriptsig=True))])
-        assert_equal(self.nodes[0].testmempoolaccept([bytes_to_hex_str(tx3.serialize())]), [{'txid': tx3.hashMalFix, 'allowed': True}])
-        # Create the same output as tx3, but by replacing tx
-        tx3_out = tx3.vout[0]
-        tx3 = tx
-        tx3.vout = [tx3_out]
-        tx3.rehash()
-        assert_equal(self.nodes[0].testmempoolaccept([bytes_to_hex_str(tx3.serialize_with_witness(with_scriptsig=True))]), [{'txid': tx3.hashMalFix, 'allowed':  True}])
-        test_transaction_acceptance(self.nodes[0].rpc, self.test_node, tx3, with_witness=False, accepted=True)
-        self.nodes[0].generate(1, self.signblockprivkeys)
-        sync_blocks(self.nodes)
-        self.utxo.pop(0)
-        self.utxo.append(UTXO(tx3.malfixsha256, 0, tx3.vout[0].nValue))
-        assert_equal(len(self.nodes[1].getrawmempool()), 0)
-
-
->>>>>>> ea5fe064
 
         # Just check mempool acceptance, but don't add the transaction to the mempool, since witness is disallowed
         # in blocks and the tx is impossible to mine right now.
