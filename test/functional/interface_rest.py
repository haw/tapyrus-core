#!/usr/bin/env python3
# Copyright (c) 2014-2018 The Bitcoin Core developers
# Distributed under the MIT software license, see the accompanying
# file COPYING or http://www.opensource.org/licenses/mit-license.php.
"""Test the REST API."""

import binascii
from decimal import Decimal
from enum import Enum
from io import BytesIO
import json
from struct import pack, unpack

import http.client
import urllib.parse

from test_framework.test_framework import BitcoinTestFramework
from test_framework.util import (
    assert_equal,
    assert_greater_than,
    assert_greater_than_or_equal,
    hex_str_to_bytes,
)

class ReqType(Enum):
    JSON = 1
    BIN = 2
    HEX = 3

class RetType(Enum):
    OBJ = 1
    BYTES = 2
    JSON = 3

def filter_output_indices_by_value(vouts, value):
    for vout in vouts:
        if vout['value'] == value:
            yield vout['n']

class RESTTest (BitcoinTestFramework):
    def set_test_params(self):
        self.setup_clean_chain = True
        self.num_nodes = 2
        self.extra_args = [["-rest"], []]

    def test_rest_request(self, uri, http_method='GET', req_type=ReqType.JSON, body='', status=200, ret_type=RetType.JSON):
        rest_uri = '/rest' + uri
        if req_type == ReqType.JSON:
            rest_uri += '.json'
        elif req_type == ReqType.BIN:
            rest_uri += '.bin'
        elif req_type == ReqType.HEX:
            rest_uri += '.hex'

        conn = http.client.HTTPConnection(self.url.hostname, self.url.port)
        self.log.debug('%s %s %s', http_method, rest_uri, body)
        if http_method == 'GET':
            conn.request('GET', rest_uri)
        elif http_method == 'POST':
            conn.request('POST', rest_uri, body)
        resp = conn.getresponse()

        assert_equal(resp.status, status)

        if ret_type == RetType.OBJ:
            return resp
        elif ret_type == RetType.BYTES:
            return resp.read()
        elif ret_type == RetType.JSON:
            return json.loads(resp.read().decode('utf-8'), parse_float=Decimal)

    def run_test(self):
        self.url = urllib.parse.urlparse(self.nodes[0].url)
        self.log.info("Mine blocks and send Bitcoin to node 1")

        # Random address so node1's balance doesn't increase
        not_related_address = "2MxqoHEdNQTyYeX1mHcbrrpzgojbosTpCvJ"

        self.nodes[0].generate(1)
        self.sync_all()
        self.nodes[1].generatetoaddress(100, not_related_address)
        self.sync_all()

        assert_equal(self.nodes[0].getbalance(), 50)

        txid = self.nodes[0].sendtoaddress(self.nodes[1].getnewaddress(), 0.1)
        self.sync_all()
        self.nodes[1].generatetoaddress(1, not_related_address)
        self.sync_all()
        bb_hash = self.nodes[0].getbestblockhash()

        assert_equal(self.nodes[1].getbalance(), Decimal("0.1"))

        self.log.info("Load the transaction using the /tx URI")

        json_obj = self.test_rest_request("/tx/{}".format(txid))
        spent = (json_obj['vin'][0]['txid'], json_obj['vin'][0]['vout'])  # get the vin to later check for utxo (should be spent by then)
        # get n of 0.1 outpoint
        n, = filter_output_indices_by_value(json_obj['vout'], Decimal('0.1'))
        spending = (txid, n)

        self.log.info("Query an unspent TXO using the /getutxos URI")

        json_obj = self.test_rest_request("/getutxos/{}-{}".format(*spending))

        # Check chainTip response
        assert_equal(json_obj['chaintipHash'], bb_hash)

        # Make sure there is one utxo
        assert_equal(len(json_obj['utxos']), 1)
        assert_equal(json_obj['utxos'][0]['value'], Decimal('0.1'))

        self.log.info("Query a spent TXO using the /getutxos URI")

        json_obj = self.test_rest_request("/getutxos/{}-{}".format(*spent))

        # Check chainTip response
        assert_equal(json_obj['chaintipHash'], bb_hash)

        # Make sure there is no utxo in the response because this outpoint has been spent
        assert_equal(len(json_obj['utxos']), 0)

        # Check bitmap
        assert_equal(json_obj['bitmap'], "0")

        self.log.info("Query two TXOs using the /getutxos URI")

        json_obj = self.test_rest_request("/getutxos/{}-{}/{}-{}".format(*(spending + spent)))

        assert_equal(len(json_obj['utxos']), 1)
        assert_equal(json_obj['bitmap'], "10")

        self.log.info("Query the TXOs using the /getutxos URI with a binary response")

        bin_request = b'\x01\x02'
        for txid, n in [spending, spent]:
            bin_request += hex_str_to_bytes(txid)
            bin_request += pack("i", n)

        bin_response = self.test_rest_request("/getutxos", http_method='POST', req_type=ReqType.BIN, body=bin_request, ret_type=RetType.BYTES)
        output = BytesIO(bin_response)
        chain_height, = unpack("i", output.read(4))
        response_hash = binascii.hexlify(output.read(32)[::-1]).decode('ascii')

        assert_equal(bb_hash, response_hash)  # check if getutxo's chaintip during calculation was fine
        assert_equal(chain_height, 102)  # chain height must be 102

        self.log.info("Test the /getutxos URI with and without /checkmempool")
        # Create a transaction, check that it's found with /checkmempool, but
        # not found without. Then confirm the transaction and check that it's
        # found with or without /checkmempool.

        # do a tx and don't sync
        txid = self.nodes[0].sendtoaddress(self.nodes[1].getnewaddress(), 0.1)
        json_obj = self.test_rest_request("/tx/{}".format(txid))
        # get the spent output to later check for utxo (should be spent by then)
        spent = (json_obj['vin'][0]['txid'], json_obj['vin'][0]['vout'])
        # get n of 0.1 outpoint
        n, = filter_output_indices_by_value(json_obj['vout'], Decimal('0.1'))
        spending = (txid, n)

        json_obj = self.test_rest_request("/getutxos/{}-{}".format(*spending))
        assert_equal(len(json_obj['utxos']), 0)

        json_obj = self.test_rest_request("/getutxos/checkmempool/{}-{}".format(*spending))
        assert_equal(len(json_obj['utxos']), 1)

        json_obj = self.test_rest_request("/getutxos/{}-{}".format(*spent))
        assert_equal(len(json_obj['utxos']), 1)

        json_obj = self.test_rest_request("/getutxos/checkmempool/{}-{}".format(*spent))
        assert_equal(len(json_obj['utxos']), 0)

        self.nodes[0].generate(1)
        self.sync_all()

        json_obj = self.test_rest_request("/getutxos/{}-{}".format(*spending))
        assert_equal(len(json_obj['utxos']), 1)

        json_obj = self.test_rest_request("/getutxos/checkmempool/{}-{}".format(*spending))
        assert_equal(len(json_obj['utxos']), 1)

        # Do some invalid requests
        self.test_rest_request("/getutxos", http_method='POST', req_type=ReqType.JSON, body='{"checkmempool', status=400, ret_type=RetType.OBJ)
        self.test_rest_request("/getutxos", http_method='POST', req_type=ReqType.BIN, body='{"checkmempool', status=400, ret_type=RetType.OBJ)
        self.test_rest_request("/getutxos/checkmempool", http_method='POST', req_type=ReqType.JSON, status=400, ret_type=RetType.OBJ)

        # Test limits
        long_uri = '/'.join(["{}-{}".format(txid, n_) for n_ in range(20)])
        self.test_rest_request("/getutxos/checkmempool/{}".format(long_uri), http_method='POST', status=400, ret_type=RetType.OBJ)

        long_uri = '/'.join(['{}-{}'.format(txid, n_) for n_ in range(15)])
        self.test_rest_request("/getutxos/checkmempool/{}".format(long_uri), http_method='POST', status=200)

        self.nodes[0].generate(1)  # generate block to not affect upcoming tests
        self.sync_all()

        self.log.info("Test the /block and /headers URIs")
        bb_hash = self.nodes[0].getbestblockhash()

        # Check binary format
        response = self.test_rest_request("/block/{}".format(bb_hash), req_type=ReqType.BIN, ret_type=RetType.OBJ)
        assert_greater_than(int(response.getheader('content-length')), 112)
        response_bytes = response.read()

        # Compare with block header
        response_header = self.test_rest_request("/headers/1/{}".format(bb_hash), req_type=ReqType.BIN, ret_type=RetType.OBJ)
<<<<<<< HEAD
        assert_equal(int(response_header.getheader('content-length')), 112)
        response_header_bytes = response_header.read()
        assert_equal(response_bytes[:112], response_header_bytes)
=======
        assert_equal(int(response_header.getheader('content-length')), 73)
        response_header_bytes = response_header.read()
        assert_equal(response_bytes[:73], response_header_bytes)
>>>>>>> 58ee8fec

        # Check block hex format
        response_hex = self.test_rest_request("/block/{}".format(bb_hash), req_type=ReqType.HEX, ret_type=RetType.OBJ)
        assert_greater_than(int(response_hex.getheader('content-length')), 160)
        response_hex_bytes = response_hex.read().strip(b'\n')
        assert_equal(binascii.hexlify(response_bytes), response_hex_bytes)

        # Compare with hex block header
        response_header_hex = self.test_rest_request("/headers/1/{}".format(bb_hash), req_type=ReqType.HEX, ret_type=RetType.OBJ)
        assert_greater_than(int(response_header_hex.getheader('content-length')), 146)
        response_header_hex_bytes = response_header_hex.read(146)
        assert_equal(binascii.hexlify(response_bytes[:73]), response_header_hex_bytes)

        # Check json format
        block_json_obj = self.test_rest_request("/block/{}".format(bb_hash))
        assert_equal(block_json_obj['hash'], bb_hash)

        # Compare with json block header
        json_obj = self.test_rest_request("/headers/1/{}".format(bb_hash))
        assert_equal(len(json_obj), 1)  # ensure that there is one header in the json response
        assert_equal(json_obj[0]['hash'], bb_hash)  # request/response hash should be the same

        # Compare with normal RPC block response
        rpc_block_json = self.nodes[0].getblock(bb_hash)
        for key in ['hash', 'confirmations', 'height', 'version', 'merkleroot', 'time', 'previousblockhash']:
            assert_equal(json_obj[0][key], rpc_block_json[key])

        # See if we can get 5 headers in one response
        self.nodes[1].generate(5)
        self.sync_all()
        json_obj = self.test_rest_request("/headers/5/{}".format(bb_hash))
        assert_equal(len(json_obj), 5)  # now we should have 5 header objects

        self.log.info("Test the /tx URI")

        tx_hash = block_json_obj['tx'][0]['txid']
        json_obj = self.test_rest_request("/tx/{}".format(tx_hash))
        assert_equal(json_obj['txid'], tx_hash)

        # Check hex format response
        hex_response = self.test_rest_request("/tx/{}".format(tx_hash), req_type=ReqType.HEX, ret_type=RetType.OBJ)
        assert_greater_than_or_equal(int(hex_response.getheader('content-length')),
                                     json_obj['size']*2)

        self.log.info("Test tx inclusion in the /mempool and /block URIs")

        # Make 3 tx and mine them on node 1
        txs = []
        txs.append(self.nodes[0].sendtoaddress(not_related_address, 11))
        txs.append(self.nodes[0].sendtoaddress(not_related_address, 11))
        txs.append(self.nodes[0].sendtoaddress(not_related_address, 11))
        self.sync_all()

        # Check that there are exactly 3 transactions in the TX memory pool before generating the block
        json_obj = self.test_rest_request("/mempool/info")
        assert_equal(json_obj['size'], 3)
        # the size of the memory pool should be greater than 3x ~100 bytes
        assert_greater_than(json_obj['bytes'], 300)

        # Check that there are our submitted transactions in the TX memory pool
        json_obj = self.test_rest_request("/mempool/contents")
        for i, tx in enumerate(txs):
            assert tx in json_obj
            assert_equal(json_obj[tx]['spentby'], txs[i + 1:i + 2])
            assert_equal(json_obj[tx]['depends'], txs[i - 1:i])

        # Now mine the transactions
        newblockhash = self.nodes[1].generate(1)
        self.sync_all()

        # Check if the 3 tx show up in the new block
        json_obj = self.test_rest_request("/block/{}".format(newblockhash[0]))
        non_coinbase_txs = {tx['txid'] for tx in json_obj['tx']
                            if 'coinbase' not in tx['vin'][0]}
        assert_equal(non_coinbase_txs, set(txs))

        # Check the same but without tx details
        json_obj = self.test_rest_request("/block/notxdetails/{}".format(newblockhash[0]))
        for tx in txs:
            assert tx in json_obj['tx']

        self.log.info("Test the /chaininfo URI")

        bb_hash = self.nodes[0].getbestblockhash()

        json_obj = self.test_rest_request("/chaininfo")
        assert_equal(json_obj['bestblockhash'], bb_hash)

if __name__ == '__main__':
    RESTTest().main()<|MERGE_RESOLUTION|>--- conflicted
+++ resolved
@@ -205,15 +205,10 @@
 
         # Compare with block header
         response_header = self.test_rest_request("/headers/1/{}".format(bb_hash), req_type=ReqType.BIN, ret_type=RetType.OBJ)
-<<<<<<< HEAD
         assert_equal(int(response_header.getheader('content-length')), 112)
         response_header_bytes = response_header.read()
         assert_equal(response_bytes[:112], response_header_bytes)
-=======
-        assert_equal(int(response_header.getheader('content-length')), 73)
-        response_header_bytes = response_header.read()
-        assert_equal(response_bytes[:73], response_header_bytes)
->>>>>>> 58ee8fec
+
 
         # Check block hex format
         response_hex = self.test_rest_request("/block/{}".format(bb_hash), req_type=ReqType.HEX, ret_type=RetType.OBJ)
