--- conflicted
+++ resolved
@@ -1051,13 +1051,7 @@
   m4_ifdef(
     [PKG_CHECK_MODULES],
     [
-<<<<<<< HEAD
-      PKG_CHECK_MODULES([SSL], [libssl],, [AC_MSG_ERROR(openssl not found.)])
-      PKG_CHECK_MODULES([CRYPTO], [libcrypto],,[AC_MSG_ERROR(libcrypto not found.)])
-      if test x$use_qr != xno; then
-=======
      if test x$use_qr != xno; then
->>>>>>> 3267ddc8
         BITCOIN_QT_CHECK([PKG_CHECK_MODULES([QR], [libqrencode], [have_qrencode=yes], [have_qrencode=no])])
       fi
       if test x$build_tapyrus_utils$build_tapyrusd$tapyrus_enable_qt$use_tests != xnononono; then
